--- conflicted
+++ resolved
@@ -142,18 +142,6 @@
 
 // UsageTracker 使用跟踪器
 type UsageTracker struct {
-<<<<<<< HEAD
-	db               *sql.DB
-	eventChan        chan RequestEvent
-	config           *Config
-	pricing          map[string]ModelPricing
-	ctx              context.Context
-	cancel           context.CancelFunc
-	wg               sync.WaitGroup
-	mu               sync.RWMutex
-	errorHandler     *ErrorHandler
-	eventBroadcaster EventBroadcaster // 智能事件广播器
-=======
 	// 原有字段（兼容性）
 	db           *sql.DB
 	eventChan    chan RequestEvent
@@ -164,6 +152,7 @@
 	wg           sync.WaitGroup
 	mu           sync.RWMutex
 	errorHandler *ErrorHandler
+	eventBroadcaster EventBroadcaster // 智能事件广播器
 	
 	// 新增：读写分离组件
 	readDB     *sql.DB           // 读连接池 (多连接)
@@ -171,7 +160,6 @@
 	writeQueue chan WriteRequest // 写操作队列
 	writeMu    sync.Mutex        // 写操作保护锁
 	writeWg    sync.WaitGroup    // 写处理器等待组
->>>>>>> 297bd464
 }
 
 // NewUsageTracker 创建新的使用跟踪器
