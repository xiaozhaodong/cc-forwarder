package proxy

import (
	"errors"
	"fmt"
	"log/slog"
	"strings"
	"sync"
	"time"

<<<<<<< HEAD
	"cc-forwarder/internal/events"
=======
	"cc-forwarder/internal/endpoint"
>>>>>>> c0c4908c
	"cc-forwarder/internal/monitor"
	"cc-forwarder/internal/proxy/handlers"
	"cc-forwarder/internal/tracking"
)

// MonitoringMiddlewareInterface 定义监控中间件接口（扩展版）
type MonitoringMiddlewareInterface interface {
	RecordTokenUsage(connID string, endpoint string, tokens *monitor.TokenUsage)
	RecordFailedRequestTokens(connID, endpoint string, tokens *monitor.TokenUsage, failureReason string) // 新增方法
}

// RetryDecision 重试决策结果
type RetryDecision struct {
	RetrySameEndpoint bool   // 是否重试同一端点
	FinalStatus       string // 最终状态
	Reason            string // 决策原因
}

// RetryContext 重试上下文信息
type RetryContext struct {
	RequestID     string              // 请求ID
	Endpoint      *endpoint.Endpoint  // 端点信息
	Attempt       int                 // 当前尝试次数
	AttemptGlobal int                 // 全局尝试次数
	Error         *ErrorContext       // 错误上下文
	IsStreaming   bool                // 是否为流式请求
}

// RequestLifecycleManager 请求生命周期管理器
// 负责管理请求的完整生命周期，确保所有请求都有完整的跟踪记录
type RequestLifecycleManager struct {
	usageTracker        *tracking.UsageTracker        // 使用跟踪器
	monitoringMiddleware MonitoringMiddlewareInterface // 监控中间件
	errorRecovery       *ErrorRecoveryManager         // 错误恢复管理器
	eventBus            events.EventBus               // EventBus事件总线
	requestID           string                        // 请求唯一标识符
	startTime           time.Time                     // 请求开始时间
	modelMu             sync.RWMutex                  // 保护模型字段的读写锁
	modelName           string                        // 模型名称
	endpointName        string                        // 端点名称
	groupName           string                        // 组名称
	retryCount          int                           // 重试计数
	lastStatus          string                        // 最后状态
	lastError           error                         // 最后一次错误
	finalStatusCode     int                           // 最终状态码
	modelUpdatedInDB    bool                          // 标记是否已在数据库中更新过模型
	modelUpdateMu       sync.Mutex                    // 保护模型更新标记
	attemptCounter      int                           // 内部尝试计数器（语义修复：统一重试计数）
	attemptMu           sync.Mutex                    // 保护尝试计数器的互斥锁
	pendingErrorContext *ErrorContext                 // 预先计算的错误上下文，仅对下一个HandleError有效
	pendingErrorOriginal error                        // 预先计算上下文对应的原始错误，用于校验匹配
	pendingErrorMu      sync.Mutex                    // 保护预先计算错误上下文的互斥锁
}

// NewRequestLifecycleManager 创建新的请求生命周期管理器
func NewRequestLifecycleManager(usageTracker *tracking.UsageTracker, monitoringMiddleware MonitoringMiddlewareInterface, requestID string, eventBus events.EventBus) *RequestLifecycleManager {
	return &RequestLifecycleManager{
		usageTracker:        usageTracker,
		monitoringMiddleware: monitoringMiddleware,
		errorRecovery:       NewErrorRecoveryManager(usageTracker),
		eventBus:            eventBus,
		requestID:           requestID,
		startTime:           time.Now(),
		lastStatus:          "pending",
	}
}

// StartRequest 开始请求跟踪
// 调用 RecordRequestStart 记录请求开始，并发布请求开始事件
func (rlm *RequestLifecycleManager) StartRequest(clientIP, userAgent, method, path string, isStreaming bool) {
	// 原有的数据记录逻辑
	if rlm.usageTracker != nil && rlm.requestID != "" {
		rlm.usageTracker.RecordRequestStart(rlm.requestID, clientIP, userAgent, method, path, isStreaming)
		slog.Info(fmt.Sprintf("🚀 Request started [%s]", rlm.requestID))
	}
	
	// 发布请求开始事件
	if rlm.eventBus != nil {
		rlm.eventBus.Publish(events.Event{
			Type:     events.EventRequestStarted,
			Source:   "lifecycle_manager",
			Priority: events.PriorityNormal,
			Data: map[string]interface{}{
				"request_id":   rlm.requestID,
				"client_ip":    clientIP,
				"user_agent":   userAgent,
				"method":       method,
				"path":         path,
				"is_streaming": isStreaming,
				"change_type":  "request_started",
			},
		})
	}
}

// UpdateStatus 更新请求状态
// 调用 RecordRequestUpdate 记录状态变化，并实现模型信息搭便车更新机制
// 如果retryCount为-1，则使用内部attemptCounter
func (rlm *RequestLifecycleManager) UpdateStatus(status string, retryCount, httpStatus int) {
	// 处理特殊的-1标记，使用内部计数器
	actualRetryCount := retryCount
	if retryCount == -1 {
		actualRetryCount = rlm.GetAttemptCount()
	}

	// 更新内部状态 (总是更新，不管usageTracker是否为nil)
	rlm.retryCount = actualRetryCount
	rlm.lastStatus = status

	if rlm.usageTracker != nil && rlm.requestID != "" {
		// 获取当前的模型信息（线程安全）
		currentModel := rlm.GetModelName()

		// 搭便车机制：检查是否需要更新模型到数据库
		rlm.modelUpdateMu.Lock()
		shouldUpdateModel := currentModel != "" &&
							currentModel != "unknown" &&
							!rlm.modelUpdatedInDB
		if shouldUpdateModel {
			rlm.modelUpdatedInDB = true // 标记为已更新，避免重复
		}
		rlm.modelUpdateMu.Unlock()

		if shouldUpdateModel {
			// 第一次有模型信息时，执行带模型的更新
			rlm.usageTracker.RecordRequestUpdateWithModel(
				rlm.requestID, rlm.endpointName, rlm.groupName,
				status, actualRetryCount, httpStatus, currentModel)
		} else {
			// 正常状态更新（模型已更新过或尚未就绪）
			rlm.usageTracker.RecordRequestUpdate(rlm.requestID, rlm.endpointName,
				rlm.groupName, status, actualRetryCount, httpStatus)
		}
	}
<<<<<<< HEAD
	
	// 发布请求状态更新事件
	if rlm.eventBus != nil {
		// 根据状态确定优先级
		priority := events.PriorityNormal
		changeType := "status_changed"
		
		switch status {
		case "error", "timeout":
			priority = events.PriorityHigh
			changeType = "error_response"
		case "suspended":
			changeType = "suspended_change"
		case "retry":
			changeType = "retry_attempt"
		case "completed":
			changeType = "request_completed"
		}
		
		rlm.eventBus.Publish(events.Event{
			Type:     events.EventRequestUpdated,
			Source:   "lifecycle_manager",
			Priority: priority,
			Data: map[string]interface{}{
				"request_id":     rlm.requestID,
				"endpoint_name":  rlm.endpointName,
				"group_name":     rlm.groupName,
				"status":         status,
				"retry_count":    retryCount,
				"http_status":    httpStatus,
				"model_name":     rlm.GetModelName(),
				"change_type":    changeType,
			},
		})
	}
	
=======

>>>>>>> c0c4908c
	// 记录状态变更日志
	switch status {
	case "forwarding":
		slog.Info(fmt.Sprintf("🎯 [请求转发] [%s] 选择端点: %s (组: %s)",
			rlm.requestID, rlm.endpointName, rlm.groupName))
	case "retry":
		slog.Info(fmt.Sprintf("🔄 [需要重试] [%s] 端点: %s (重试次数: %d)",
			rlm.requestID, rlm.endpointName, actualRetryCount))
	case "processing":
		slog.Info(fmt.Sprintf("⚙️ [请求处理] [%s] 端点: %s, 状态码: %d",
			rlm.requestID, rlm.endpointName, httpStatus))
	case "suspended":
		slog.Warn(fmt.Sprintf("⏸️ [请求挂起] [%s] 端点: %s (组: %s)",
			rlm.requestID, rlm.endpointName, rlm.groupName))
	case "cancelled":
		slog.Info(fmt.Sprintf("🚫 [请求取消] [%s] 端点: %s (组: %s)",
			rlm.requestID, rlm.endpointName, rlm.groupName))
	case "error":
		slog.Error(fmt.Sprintf("❌ [请求错误] [%s] 端点: %s, 状态码: %d",
			rlm.requestID, rlm.endpointName, httpStatus))
	case "timeout":
		slog.Error(fmt.Sprintf("⏰ [请求超时] [%s] 端点: %s",
			rlm.requestID, rlm.endpointName))
	}
}

// CompleteRequest 完成请求跟踪
// 调用 RecordRequestComplete 记录请求完成，包含Token使用信息和成本计算
// 这是所有请求完成的统一入口，确保架构一致性
func (rlm *RequestLifecycleManager) CompleteRequest(tokens *tracking.TokenUsage) {
	if rlm.usageTracker != nil && rlm.requestID != "" {
		duration := time.Since(rlm.startTime)
		
		// 使用线程安全的方式获取模型信息
		modelName := rlm.GetModelName()
		if modelName == "" {
			modelName = "unknown"
		}
		
		// 记录请求完成信息到使用跟踪器
		rlm.usageTracker.RecordRequestComplete(rlm.requestID, modelName, tokens, duration)
		
		// 同时记录到监控中间件（用于Web图表显示）
		if rlm.monitoringMiddleware != nil && tokens != nil {
			monitorTokens := &monitor.TokenUsage{
				InputTokens:         tokens.InputTokens,
				OutputTokens:        tokens.OutputTokens,
				CacheCreationTokens: tokens.CacheCreationTokens,
				CacheReadTokens:     tokens.CacheReadTokens,
			}
			rlm.monitoringMiddleware.RecordTokenUsage(rlm.requestID, rlm.endpointName, monitorTokens)
		}
		
		// 同时更新状态为完成
		rlm.UpdateStatus("completed", rlm.retryCount, 0)
		
		// 增强的完成日志，包含更详细信息
		if tokens != nil {
			totalTokens := tokens.InputTokens + tokens.OutputTokens
			cacheTokens := tokens.CacheCreationTokens + tokens.CacheReadTokens

			slog.Info(fmt.Sprintf("✅ [请求完成] [%s] 端点: %s (组: %s) (总尝试 %d 个端点)",
				rlm.requestID, rlm.endpointName, rlm.groupName, rlm.retryCount+1))
			slog.Info(fmt.Sprintf("📊 [Token统计] [%s] 模型: %s, 输入[%d] 输出[%d] 总计[%d] 缓存[%d], 耗时: %dms",
				rlm.requestID, modelName, tokens.InputTokens, tokens.OutputTokens,
				totalTokens, cacheTokens, duration.Milliseconds()))
		} else {
			slog.Info(fmt.Sprintf("✅ [请求完成] [%s] 端点: %s (组: %s), 模型: %s, 耗时: %dms (无Token统计)",
				rlm.requestID, rlm.endpointName, rlm.groupName, modelName, duration.Milliseconds()))
		}
		
		// 发布请求完成事件
		if rlm.eventBus != nil {
			duration := time.Since(rlm.startTime)
			modelName := rlm.GetModelName()
			if modelName == "" {
				modelName = "unknown"
			}
			
			// 判断是否为慢请求
			priority := events.PriorityNormal
			changeType := "request_completed"
			if duration > 10*time.Second {
				priority = events.PriorityHigh
				changeType = "slow_request_completed"
			}
			
			data := map[string]interface{}{
				"request_id":            rlm.requestID,
				"model_name":            modelName,
				"duration_ms":           duration.Milliseconds(),
				"endpoint_name":         rlm.endpointName,
				"group_name":            rlm.groupName,
				"change_type":           changeType,
			}
			
			if tokens != nil {
				data["input_tokens"] = tokens.InputTokens
				data["output_tokens"] = tokens.OutputTokens
				data["cache_creation_tokens"] = tokens.CacheCreationTokens
				data["cache_read_tokens"] = tokens.CacheReadTokens
				
				// 计算总成本（如果 tracker 有定价信息）
				if rlm.usageTracker != nil {
					pricing := rlm.usageTracker.GetPricing(modelName)
					totalCost := rlm.calculateCost(tokens, pricing)
					data["total_cost"] = totalCost
				}
			}
			
			rlm.eventBus.Publish(events.Event{
				Type:     events.EventRequestCompleted,
				Source:   "lifecycle_manager",
				Priority: priority,
				Data:     data,
			})
		}
		
		slog.Info(fmt.Sprintf("✅ Request completed [%s]", rlm.requestID))
	}
}

// HandleNonTokenResponse 处理非Token响应的Fallback机制
// 用于处理不包含Token信息的响应（如健康检查、配置查询等）
func (rlm *RequestLifecycleManager) HandleNonTokenResponse(responseContent string) {
	// 分析响应内容，确定合适的模型名
	modelName := rlm.analyzeResponseType(responseContent)
	
	// 创建空Token使用统计
	emptyTokens := &tracking.TokenUsage{
		InputTokens:         0,
		OutputTokens:        0,
		CacheCreationTokens: 0,
		CacheReadTokens:     0,
	}
	
	// 完成请求记录
	rlm.CompleteRequest(emptyTokens)
	
	slog.Info(fmt.Sprintf("🎯 [非Token响应] [%s] 模型: %s, 内容长度: %d字节", 
		rlm.requestID, modelName, len(responseContent)))
}

// analyzeResponseType 分析响应类型，返回合适的模型名
func (rlm *RequestLifecycleManager) analyzeResponseType(responseContent string) string {
	if len(responseContent) == 0 {
		return "empty_response"
	}
	
	// 检查是否为错误响应
	if strings.Contains(strings.ToLower(responseContent), "error") {
		return "error_response"
	}
	
	// 检查是否为模型列表响应（健康检查）
	if strings.Contains(responseContent, `"data"`) && 
	   strings.Contains(responseContent, `"id"`) {
		return "models_list"
	}
	
	// 检查是否为系统配置响应
	if strings.Contains(responseContent, `"config"`) || 
	   strings.Contains(responseContent, `"version"`) {
		return "config_response"
	}
	
	// 默认为非Token响应
	return "non_token_response"
}

// SetEndpoint 设置端点信息
func (rlm *RequestLifecycleManager) SetEndpoint(endpointName, groupName string) {
	rlm.endpointName = endpointName
	rlm.groupName = groupName
}

// SetModel 设置模型名称（线程安全）
// 简单版本，只在模型为空或unknown时设置
func (rlm *RequestLifecycleManager) SetModel(modelName string) {
	rlm.modelMu.Lock()
	defer rlm.modelMu.Unlock()
	
	// 只在当前模型为空或unknown时设置，避免覆盖更准确的模型信息
	if rlm.modelName == "" || rlm.modelName == "unknown" {
		rlm.modelName = modelName
		slog.Debug(fmt.Sprintf("🏷️ [模型提取] [%s] 从请求中获取模型名称: %s", rlm.requestID, modelName))
	}
}

// SetModelWithComparison 设置模型名称并进行对比检查（线程安全）
// 如果已有模型，会进行对比并在不一致时输出警告，最终以新模型为准
func (rlm *RequestLifecycleManager) SetModelWithComparison(newModelName, source string) {
	rlm.modelMu.Lock()
	defer rlm.modelMu.Unlock()
	
	// 如果新模型为空或unknown，不进行设置
	if newModelName == "" || newModelName == "unknown" {
		return
	}
	
	// 如果当前没有模型或为unknown，直接设置
	if rlm.modelName == "" || rlm.modelName == "unknown" {
		rlm.modelName = newModelName
		slog.Debug(fmt.Sprintf("🏷️ [模型提取] [%s] 从%s设置模型名称: %s", rlm.requestID, source, newModelName))
		return
	}
	
	// 如果两个模型都有值，进行对比
	if rlm.modelName != newModelName {
		slog.Warn(fmt.Sprintf("⚠️ [模型不一致] [%s] 请求体模型: %s, %s模型: %s - 以%s为准", 
			rlm.requestID, rlm.modelName, source, newModelName, source))
		
		// 以新模型（通常是message_start解析的）为准
		rlm.modelName = newModelName
	} else {
		slog.Debug(fmt.Sprintf("✅ [模型一致] [%s] 请求体与%s模型一致: %s", rlm.requestID, source, newModelName))
	}
}

// SetModelName 设置模型名称（兼容性方法，内部调用SetModel）
// 用于在流处理中动态设置正确的模型信息
func (rlm *RequestLifecycleManager) SetModelName(modelName string) {
	rlm.SetModel(modelName)
}

// GetModelName 获取当前模型名称（线程安全）
func (rlm *RequestLifecycleManager) GetModelName() string {
	rlm.modelMu.RLock()
	defer rlm.modelMu.RUnlock()
	return rlm.modelName
}

// HasModel 检查是否已有有效的模型名称（线程安全）
func (rlm *RequestLifecycleManager) HasModel() bool {
	rlm.modelMu.RLock()
	defer rlm.modelMu.RUnlock()
	return rlm.modelName != "" && rlm.modelName != "unknown"
}

// GetRequestID 获取请求ID
func (rlm *RequestLifecycleManager) GetRequestID() string {
	return rlm.requestID
}

// GetEndpointName 获取端点名称
func (rlm *RequestLifecycleManager) GetEndpointName() string {
	return rlm.endpointName
}

// GetGroupName 获取组名称  
func (rlm *RequestLifecycleManager) GetGroupName() string {
	return rlm.groupName
}

// GetDuration 获取请求持续时间
func (rlm *RequestLifecycleManager) GetDuration() time.Duration {
	return time.Since(rlm.startTime)
}

// GetLastStatus 获取最后状态
func (rlm *RequestLifecycleManager) GetLastStatus() string {
	return rlm.lastStatus
}

// GetRetryCount 获取重试次数
func (rlm *RequestLifecycleManager) GetRetryCount() int {
	return rlm.retryCount
}

// IsCompleted 检查请求是否已完成
func (rlm *RequestLifecycleManager) IsCompleted() bool {
	return rlm.lastStatus == "completed"
}

// GetStats 获取生命周期统计信息
func (rlm *RequestLifecycleManager) GetStats() map[string]any {
	stats := map[string]any{
		"request_id":    rlm.requestID,
		"endpoint":      rlm.endpointName,
		"group":         rlm.groupName,
		"model":         rlm.GetModelName(), // 线程安全获取
		"status":        rlm.lastStatus,
		"retry_count":   rlm.retryCount,
		"duration_ms":   time.Since(rlm.startTime).Milliseconds(),
		"start_time":    rlm.startTime.Format(time.RFC3339),
	}
	
	// 如果有错误信息，包含在统计中
	if rlm.lastError != nil {
		stats["last_error"] = rlm.lastError.Error()
		
		// 使用错误恢复管理器分析错误类型
		errorCtx := rlm.errorRecovery.ClassifyError(rlm.lastError, rlm.requestID, rlm.endpointName, rlm.groupName, rlm.retryCount)
		stats["error_type"] = rlm.errorRecovery.getErrorTypeName(errorCtx.ErrorType)
		stats["retryable"] = rlm.errorRecovery.ShouldRetry(errorCtx)
	}
	
	return stats
}

// PrepareErrorContext 预先注入错误上下文，在下次 HandleError 时复用
// 仅针对同一个错误对象有效，避免重复分类与重复日志
func (rlm *RequestLifecycleManager) PrepareErrorContext(errorCtx *handlers.ErrorContext) {
	rlm.pendingErrorMu.Lock()
	defer rlm.pendingErrorMu.Unlock()

	if errorCtx == nil {
		rlm.pendingErrorContext = nil
		rlm.pendingErrorOriginal = nil
		return
	}

	// 将 handlers.ErrorContext 转换为 proxy.ErrorContext，避免跨包指针依赖
	converted := &ErrorContext{
		RequestID:      errorCtx.RequestID,
		EndpointName:   errorCtx.EndpointName,
		GroupName:      errorCtx.GroupName,
		AttemptCount:   errorCtx.AttemptCount,
		ErrorType:      ErrorType(errorCtx.ErrorType),
		OriginalError:  errorCtx.OriginalError,
		RetryableAfter: errorCtx.RetryableAfter,
		MaxRetries:     errorCtx.MaxRetries,
	}

	rlm.pendingErrorContext = converted
	rlm.pendingErrorOriginal = errorCtx.OriginalError
}

// consumePreparedErrorContext 尝试取出与指定错误匹配的预计算上下文
func (rlm *RequestLifecycleManager) consumePreparedErrorContext(err error) *ErrorContext {
	rlm.pendingErrorMu.Lock()
	defer rlm.pendingErrorMu.Unlock()

	if rlm.pendingErrorContext == nil || err == nil {
		return nil
	}

	// 只有当错误对象匹配时才复用，确保不跨错误复用
	if rlm.pendingErrorOriginal != nil {
		if err == rlm.pendingErrorOriginal || errors.Is(err, rlm.pendingErrorOriginal) {
			ctx := rlm.pendingErrorContext
			rlm.pendingErrorContext = nil
			rlm.pendingErrorOriginal = nil
			return ctx
		}
	}

	// 不匹配则丢弃预计算结果，避免影响后续错误
	rlm.pendingErrorContext = nil
	rlm.pendingErrorOriginal = nil
	return nil
}

// HandleError 处理请求过程中的错误
func (rlm *RequestLifecycleManager) HandleError(err error) {
	if err == nil {
		return
	}
	
	rlm.lastError = err

	// 优先复用预计算的错误分类，避免重复日志
	errorCtx := rlm.consumePreparedErrorContext(err)
	if errorCtx == nil {
		errorCtx = rlm.errorRecovery.ClassifyError(err, rlm.requestID, rlm.endpointName, rlm.groupName, rlm.retryCount)
	}
	
	// 根据错误类型更新状态
	switch errorCtx.ErrorType {
	case ErrorTypeClientCancel:
		rlm.UpdateStatus("cancelled", rlm.retryCount, 0)
	case ErrorTypeNetwork:
		rlm.UpdateStatus("network_error", rlm.retryCount, 0)
	case ErrorTypeTimeout:
		rlm.UpdateStatus("timeout", rlm.retryCount, 0)
	case ErrorTypeAuth:
		rlm.UpdateStatus("auth_error", rlm.retryCount, 401)
	case ErrorTypeRateLimit:
		rlm.UpdateStatus("rate_limited", rlm.retryCount, 429)
	case ErrorTypeStream:
		rlm.UpdateStatus("stream_error", rlm.retryCount, 0)
	default:
		rlm.UpdateStatus("error", rlm.retryCount, 0)
	}
	
	slog.Error(fmt.Sprintf("⚠️ [生命周期错误] [%s] 错误类型: %s, 错误: %v",
		rlm.requestID, rlm.errorRecovery.getErrorTypeName(errorCtx.ErrorType), err))
}

// IncrementRetry 增加重试计数
func (rlm *RequestLifecycleManager) IncrementRetry() {
	rlm.retryCount++
	slog.Info(fmt.Sprintf("🔄 [重试计数] [%s] 重试次数: %d", rlm.requestID, rlm.retryCount))
}

// GetLastError 获取最后一次错误
func (rlm *RequestLifecycleManager) GetLastError() error {
	return rlm.lastError
}

<<<<<<< HEAD
// calculateCost 计算Token使用成本的辅助方法
func (rlm *RequestLifecycleManager) calculateCost(tokens *tracking.TokenUsage, pricing tracking.ModelPricing) float64 {
	if tokens == nil {
		return 0.0
	}
	
	inputCost := float64(tokens.InputTokens) * pricing.Input / 1000000
	outputCost := float64(tokens.OutputTokens) * pricing.Output / 1000000
	cacheCost := float64(tokens.CacheCreationTokens) * pricing.CacheCreation / 1000000
	
	return inputCost + outputCost + cacheCost
=======
// SetFinalStatusCode 设置最终状态码
// 用于记录请求的实际HTTP状态码，替代硬编码的状态码
func (rlm *RequestLifecycleManager) SetFinalStatusCode(statusCode int) {
	rlm.finalStatusCode = statusCode
}

// GetFinalStatusCode 获取最终状态码
func (rlm *RequestLifecycleManager) GetFinalStatusCode() int {
	return rlm.finalStatusCode
}

// RecordTokensForFailedRequest 为失败请求记录Token信息
// 与 CompleteRequest 的区别：只记录Token统计，不改变请求状态
func (rlm *RequestLifecycleManager) RecordTokensForFailedRequest(tokens *tracking.TokenUsage, failureReason string) {
	if rlm.requestID != "" && tokens != nil {
		// ✅ 检查是否有真实的Token使用
		hasRealTokens := tokens.InputTokens > 0 || tokens.OutputTokens > 0 ||
			tokens.CacheCreationTokens > 0 || tokens.CacheReadTokens > 0

		if !hasRealTokens {
			// 空Token信息不记录
			slog.Debug(fmt.Sprintf("⏭️ [跳过空Token] [%s] 失败请求无实际Token消耗", rlm.requestID))
			return
		}

		duration := time.Since(rlm.startTime)
		modelName := rlm.GetModelName()
		if modelName == "" {
			modelName = "unknown"
		}

		// ✅ 只记录Token统计到UsageTracker，不调用 RecordRequestComplete
		if rlm.usageTracker != nil {
			rlm.usageTracker.RecordFailedRequestTokens(rlm.requestID, modelName, tokens, duration, failureReason)
		}

		// ✅ 记录到监控中间件（总是调用，即使usageTracker为nil）
		if rlm.monitoringMiddleware != nil {
			monitorTokens := &monitor.TokenUsage{
				InputTokens:         tokens.InputTokens,
				OutputTokens:        tokens.OutputTokens,
				CacheCreationTokens: tokens.CacheCreationTokens,
				CacheReadTokens:     tokens.CacheReadTokens,
			}
			// 新增失败请求Token记录方法
			rlm.monitoringMiddleware.RecordFailedRequestTokens(rlm.requestID, rlm.endpointName, monitorTokens, failureReason)
		}

		slog.Info(fmt.Sprintf("💾 [失败请求Token记录] [%s] 端点: %s, 原因: %s, 模型: %s, 输入: %d, 输出: %d",
			rlm.requestID, rlm.endpointName, failureReason, modelName, tokens.InputTokens, tokens.OutputTokens))
	}
}

// IncrementAttempt 线程安全地增加尝试计数
// 用于统一重试计数语义，每次端点切换或重试时调用
func (rlm *RequestLifecycleManager) IncrementAttempt() int {
	rlm.attemptMu.Lock()
	defer rlm.attemptMu.Unlock()
	rlm.attemptCounter++
	slog.Debug(fmt.Sprintf("🔢 [尝试计数] [%s] 当前尝试次数: %d", rlm.requestID, rlm.attemptCounter))
	return rlm.attemptCounter
}

// GetAttemptCount 线程安全地获取当前尝试次数
// 返回真实的尝试次数，用于数据库记录和监控
func (rlm *RequestLifecycleManager) GetAttemptCount() int {
	rlm.attemptMu.Lock()
	defer rlm.attemptMu.Unlock()
	return rlm.attemptCounter
}

// OnRetryDecision 处理重试决策结果
func (rlm *RequestLifecycleManager) OnRetryDecision(decision RetryDecision, httpStatus int) {
	actualRetryCount := rlm.GetAttemptCount()

	if decision.RetrySameEndpoint {
		rlm.UpdateStatus("retry", actualRetryCount, httpStatus)
	} else if decision.FinalStatus != "" {
		rlm.UpdateStatus(decision.FinalStatus, actualRetryCount, httpStatus)
	}

	// 记录决策原因
	slog.Debug(fmt.Sprintf("📋 [重试决策记录] [%s] 状态: %s, 原因: %s",
		rlm.requestID, decision.FinalStatus, decision.Reason))
}

// GetRetryContext 获取重试上下文信息
func (rlm *RequestLifecycleManager) GetRetryContext(endpoint *endpoint.Endpoint, err error, attempt int) RetryContext {
	errorRecovery := rlm.errorRecovery
	errorCtx := errorRecovery.ClassifyError(err, rlm.requestID, rlm.endpointName, rlm.groupName, attempt-1)

	return RetryContext{
		RequestID:     rlm.requestID,
		Endpoint:      endpoint,
		Attempt:       attempt,
		AttemptGlobal: rlm.GetAttemptCount(),
		Error:         errorCtx,
		IsStreaming:   false, // 由调用方设置
	}
>>>>>>> c0c4908c
}<|MERGE_RESOLUTION|>--- conflicted
+++ resolved
@@ -8,11 +8,8 @@
 	"sync"
 	"time"
 
-<<<<<<< HEAD
+	"cc-forwarder/internal/endpoint"
 	"cc-forwarder/internal/events"
-=======
-	"cc-forwarder/internal/endpoint"
->>>>>>> c0c4908c
 	"cc-forwarder/internal/monitor"
 	"cc-forwarder/internal/proxy/handlers"
 	"cc-forwarder/internal/tracking"
@@ -147,14 +144,13 @@
 				rlm.groupName, status, actualRetryCount, httpStatus)
 		}
 	}
-<<<<<<< HEAD
-	
+
 	// 发布请求状态更新事件
 	if rlm.eventBus != nil {
 		// 根据状态确定优先级
 		priority := events.PriorityNormal
 		changeType := "status_changed"
-		
+
 		switch status {
 		case "error", "timeout":
 			priority = events.PriorityHigh
@@ -166,7 +162,7 @@
 		case "completed":
 			changeType = "request_completed"
 		}
-		
+
 		rlm.eventBus.Publish(events.Event{
 			Type:     events.EventRequestUpdated,
 			Source:   "lifecycle_manager",
@@ -183,10 +179,7 @@
 			},
 		})
 	}
-	
-=======
-
->>>>>>> c0c4908c
+
 	// 记录状态变更日志
 	switch status {
 	case "forwarding":
@@ -587,19 +580,19 @@
 	return rlm.lastError
 }
 
-<<<<<<< HEAD
 // calculateCost 计算Token使用成本的辅助方法
 func (rlm *RequestLifecycleManager) calculateCost(tokens *tracking.TokenUsage, pricing tracking.ModelPricing) float64 {
 	if tokens == nil {
 		return 0.0
 	}
-	
+
 	inputCost := float64(tokens.InputTokens) * pricing.Input / 1000000
 	outputCost := float64(tokens.OutputTokens) * pricing.Output / 1000000
 	cacheCost := float64(tokens.CacheCreationTokens) * pricing.CacheCreation / 1000000
-	
+
 	return inputCost + outputCost + cacheCost
-=======
+}
+
 // SetFinalStatusCode 设置最终状态码
 // 用于记录请求的实际HTTP状态码，替代硬编码的状态码
 func (rlm *RequestLifecycleManager) SetFinalStatusCode(statusCode int) {
@@ -699,5 +692,4 @@
 		Error:         errorCtx,
 		IsStreaming:   false, // 由调用方设置
 	}
->>>>>>> c0c4908c
 }