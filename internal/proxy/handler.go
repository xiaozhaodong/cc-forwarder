package proxy

import (
	"context"
	"encoding/json"
	"io"
	"net/http"
	"strings"
	"time"

	"cc-forwarder/config"
	"cc-forwarder/internal/endpoint"
	"cc-forwarder/internal/middleware"
	"cc-forwarder/internal/monitor"
	"cc-forwarder/internal/proxy/handlers"
	"cc-forwarder/internal/proxy/response"
	"cc-forwarder/internal/tracking"
)

// Context key for endpoint information
type contextKey string

const EndpointContextKey = contextKey("endpoint")

// WebNotifier interface for Web interface notifications
type WebNotifier interface {
	BroadcastConnectionUpdateSmart(data map[string]interface{}, changeType string)
	IsEventManagerActive() bool
}

// Handler handles HTTP proxy requests
type Handler struct {
<<<<<<< HEAD
	endpointManager *endpoint.Manager
	config          *config.Config
	retryHandler    *RetryHandler
	usageTracker    *tracking.UsageTracker
	webNotifier     WebNotifier // 添加Web通知器
=======
	endpointManager      *endpoint.Manager
	config               *config.Config
	retryHandler         *RetryHandler
	usageTracker         *tracking.UsageTracker
	monitoringMiddleware *middleware.MonitoringMiddleware
	responseProcessor    *response.Processor
	tokenAnalyzer        *response.TokenAnalyzer
	forwarder            *handlers.Forwarder
	regularHandler       *handlers.RegularHandler
	streamingHandler     *handlers.StreamingHandler
>>>>>>> 002018c3
}

// TokenParserProviderImpl 实现TokenParserProvider接口
type TokenParserProviderImpl struct{}

// NewTokenParser 创建新的TokenParser实例
func (p *TokenParserProviderImpl) NewTokenParser() response.TokenParser {
	return NewTokenParser()
}

// NewTokenParserWithUsageTracker 创建带有UsageTracker的TokenParser实例
func (p *TokenParserProviderImpl) NewTokenParserWithUsageTracker(requestID string, usageTracker *tracking.UsageTracker) response.TokenParser {
	return NewTokenParserWithUsageTracker(requestID, usageTracker)
}

<<<<<<< HEAD
// SetWebNotifier sets the web notifier for real-time connection updates
func (h *Handler) SetWebNotifier(notifier WebNotifier) {
	h.webNotifier = notifier
}

// GetRetryHandler returns the retry handler for accessing suspended request counts
func (h *Handler) GetRetryHandler() *RetryHandler {
	return h.retryHandler
}

// ServeHTTP implements the http.Handler interface
func (h *Handler) ServeHTTP(w http.ResponseWriter, r *http.Request) {
	// Create a context for this request
	ctx := r.Context()
	
	// Clone request body for potential retries
	var bodyBytes []byte
	if r.Body != nil {
		var err error
		bodyBytes, err = io.ReadAll(r.Body)
		if err != nil {
			http.Error(w, "Failed to read request body", http.StatusInternalServerError)
			return
		}
		r.Body.Close()
	}
=======
// 适配器类型定义
>>>>>>> 002018c3

// TokenParserAdapter 适配proxy.TokenParser到handlers.TokenParser
type TokenParserAdapter struct {
	innerParser *TokenParser
}

func (ta *TokenParserAdapter) ParseSSELine(line string) *monitor.TokenUsage {
	return ta.innerParser.ParseSSELine(line)
}

func (ta *TokenParserAdapter) SetModelName(model string) {
	ta.innerParser.SetModelName(model)
}

// StreamProcessorAdapter 适配proxy.StreamProcessor到handlers.StreamProcessor
type StreamProcessorAdapter struct {
	innerProcessor *StreamProcessor
}

func (spa *StreamProcessorAdapter) ProcessStreamWithRetry(ctx context.Context, resp *http.Response) (*tracking.TokenUsage, string, error) {
	return spa.innerProcessor.ProcessStreamWithRetry(ctx, resp)
}

// ErrorRecoveryManagerAdapter 适配*ErrorRecoveryManager到handlers.ErrorRecoveryManager
type ErrorRecoveryManagerAdapter struct {
	innerManager *ErrorRecoveryManager
}

<<<<<<< HEAD
	// Execute with retry logic
	finalResp, lastErr := h.retryHandler.ExecuteWithContext(ctx, operation, connID)
	
	// Store selected endpoint info in request context for logging
	if selectedEndpointName != "" {
		*r = *r.WithContext(context.WithValue(r.Context(), "selected_endpoint", selectedEndpointName))
	}
	
	if lastErr != nil {
		// 通知Web界面连接失败
		h.notifyConnectionEvent(connID, selectedEndpointName, "error_response", lastErr)
		
		// Check if the error is due to no healthy endpoints
		if strings.Contains(lastErr.Error(), "no healthy endpoints") {
			http.Error(w, "Service Unavailable: No healthy endpoints available", http.StatusServiceUnavailable)
		} else {
			// If all retries failed, return error
			http.Error(w, "All endpoints failed: "+lastErr.Error(), http.StatusBadGateway)
		}
		return
=======
func (era *ErrorRecoveryManagerAdapter) ClassifyError(err error, connID, endpointName, groupName string, attemptCount int) handlers.ErrorContext {
	ctx := era.innerManager.ClassifyError(err, connID, endpointName, groupName, attemptCount)
	return handlers.ErrorContext{
		RequestID:      ctx.RequestID,
		EndpointName:   ctx.EndpointName,
		GroupName:      ctx.GroupName,
		AttemptCount:   ctx.AttemptCount,
		ErrorType:      handlers.ErrorType(ctx.ErrorType),
		OriginalError:  ctx.OriginalError,
		RetryableAfter: ctx.RetryableAfter,
		MaxRetries:     ctx.MaxRetries,
>>>>>>> 002018c3
	}
}

<<<<<<< HEAD
	if finalResp == nil {
		// 通知Web界面无响应错误
		h.notifyConnectionEvent(connID, selectedEndpointName, "no_response", fmt.Errorf("no response received"))
		http.Error(w, "No response received from any endpoint", http.StatusBadGateway)
		return
	}
=======
func (era *ErrorRecoveryManagerAdapter) HandleFinalFailure(errorCtx handlers.ErrorContext) {
	innerCtx := ErrorContext{
		RequestID:      errorCtx.RequestID,
		EndpointName:   errorCtx.EndpointName,
		GroupName:      errorCtx.GroupName,
		AttemptCount:   errorCtx.AttemptCount,
		ErrorType:      ErrorType(errorCtx.ErrorType),
		OriginalError:  errorCtx.OriginalError,
		RetryableAfter: errorCtx.RetryableAfter,
		MaxRetries:     errorCtx.MaxRetries,
	}
	era.innerManager.HandleFinalFailure(&innerCtx)
}
>>>>>>> 002018c3

func (era *ErrorRecoveryManagerAdapter) GetErrorTypeName(errorType handlers.ErrorType) string {
	return era.innerManager.getErrorTypeName(ErrorType(errorType))
}

// TokenAnalyzerAdapter 适配*response.TokenAnalyzer到handlers.TokenAnalyzer
type TokenAnalyzerAdapter struct {
	innerAnalyzer *response.TokenAnalyzer
}

func (taa *TokenAnalyzerAdapter) AnalyzeResponseForTokens(ctx context.Context, responseBody, endpointName string, r *http.Request) {
	taa.innerAnalyzer.AnalyzeResponseForTokens(ctx, responseBody, endpointName, r)
}

func (taa *TokenAnalyzerAdapter) AnalyzeResponseForTokensUnified(responseBytes []byte, connID, endpointName string) (*tracking.TokenUsage, string) {
	// 使用新的方法签名获取Token信息
	tokenUsage, modelName := taa.innerAnalyzer.AnalyzeResponseForTokensUnified(responseBytes, connID, endpointName)
	
	return tokenUsage, modelName
}

// RequestLifecycleManagerAdapter 适配handlers.RequestLifecycleManager到response.RequestLifecycleManager
type RequestLifecycleManagerAdapter struct {
	innerManager handlers.RequestLifecycleManager
}

<<<<<<< HEAD
	bodyContent := string(bodyBytes)
	slog.DebugContext(ctx, fmt.Sprintf("🐛 [调试响应头] 端点: %s, 响应头: %v", selectedEndpointName, finalResp.Header))
	
	// Pass the complete response content to logger - let the logger decide how to handle truncation
	slog.DebugContext(ctx, fmt.Sprintf("🐛 [调试响应] 端点: %s, 状态码: %d, 长度: %d字节, 响应内容: %s", 
		selectedEndpointName, finalResp.StatusCode, len(bodyContent), bodyContent))
	
	// Analyze the complete response for token usage
	slog.DebugContext(ctx, fmt.Sprintf("🔍 [开始Token分析] [%s] 端点: %s", connID, selectedEndpointName))
	h.analyzeResponseForTokens(ctx, bodyContent, selectedEndpointName, r)
	slog.DebugContext(ctx, fmt.Sprintf("✅ [Token分析完成] [%s] 端点: %s", connID, selectedEndpointName))
	
	// Write the body to client
	_, writeErr := w.Write(bodyBytes)
	if writeErr != nil {
		// 通知Web界面写入失败
		h.notifyConnectionEvent(connID, selectedEndpointName, "write_error", writeErr)
	} else {
		// 通知Web界面请求成功完成
		h.notifyConnectionEvent(connID, selectedEndpointName, "request_completed", nil)
	}
=======
func (rlma *RequestLifecycleManagerAdapter) GetDuration() time.Duration {
	// 这里需要根据具体实现来获取持续时间
	// 暂时返回0，可能需要在handlers.RequestLifecycleManager接口中添加GetDuration方法
	return time.Duration(0)
>>>>>>> 002018c3
}

// RetryHandlerAdapter 适配*RetryHandler到handlers.RetryHandler
type RetryHandlerAdapter struct {
	innerHandler *RetryHandler
}

func (rha *RetryHandlerAdapter) ShouldSuspendRequest(ctx context.Context) bool {
	return rha.innerHandler.shouldSuspendRequest(ctx)
}

func (rha *RetryHandlerAdapter) WaitForGroupSwitch(ctx context.Context, connID string) bool {
	return rha.innerHandler.waitForGroupSwitch(ctx, connID)
}

func (rha *RetryHandlerAdapter) SetEndpointManager(manager interface{}) {
	if em, ok := manager.(*endpoint.Manager); ok {
		rha.innerHandler.SetEndpointManager(em)
	}
}

func (rha *RetryHandlerAdapter) SetUsageTracker(tracker *tracking.UsageTracker) {
	rha.innerHandler.SetUsageTracker(tracker)
}

func (rha *RetryHandlerAdapter) ExecuteWithContext(ctx context.Context, operation func(*endpoint.Endpoint, string) (*http.Response, error), connID string) (*http.Response, error) {
	return rha.innerHandler.ExecuteWithContext(ctx, Operation(operation), connID)
}

// 工厂实现 - 使用适配器

type TokenParserFactoryImpl struct{}

func (f *TokenParserFactoryImpl) NewTokenParserWithUsageTracker(connID string, usageTracker *tracking.UsageTracker) handlers.TokenParser {
	innerParser := NewTokenParserWithUsageTracker(connID, usageTracker)
	return &TokenParserAdapter{innerParser: innerParser}
}

type StreamProcessorFactoryImpl struct{}

func (f *StreamProcessorFactoryImpl) NewStreamProcessor(tokenParser handlers.TokenParser, usageTracker *tracking.UsageTracker, 
	w http.ResponseWriter, flusher http.Flusher, requestID, endpoint string) handlers.StreamProcessor {
	// 获取内部的TokenParser实例
	var concreteTokenParser *TokenParser
	if adapter, ok := tokenParser.(*TokenParserAdapter); ok {
		concreteTokenParser = adapter.innerParser
	} else {
		// 如果不是适配器类型，创建新的
		concreteTokenParser = NewTokenParserWithUsageTracker(requestID, usageTracker)
	}
	innerProcessor := NewStreamProcessor(concreteTokenParser, usageTracker, w, flusher, requestID, endpoint)
	return &StreamProcessorAdapter{innerProcessor: innerProcessor}
}

type ErrorRecoveryFactoryImpl struct{}

func (f *ErrorRecoveryFactoryImpl) NewErrorRecoveryManager(usageTracker *tracking.UsageTracker) handlers.ErrorRecoveryManager {
	innerManager := NewErrorRecoveryManager(usageTracker)
	return &ErrorRecoveryManagerAdapter{innerManager: innerManager}
}

type RetryHandlerFactoryImpl struct{}

func (f *RetryHandlerFactoryImpl) NewRetryHandler(configInterface interface{}) handlers.RetryHandler {
	if cfg, ok := configInterface.(*config.Config); ok {
		innerHandler := NewRetryHandler(cfg)
		return &RetryHandlerAdapter{innerHandler: innerHandler}
	}
	return nil
}


// NewHandler creates a new proxy handler
func NewHandler(endpointManager *endpoint.Manager, cfg *config.Config) *Handler {
	retryHandler := NewRetryHandler(cfg)
	retryHandler.SetEndpointManager(endpointManager)
	
	// 创建forwarder
	forwarder := handlers.NewForwarder(cfg, endpointManager)
	
	h := &Handler{
		endpointManager:   endpointManager,
		config:            cfg,
		retryHandler:      retryHandler,
		responseProcessor: response.NewProcessor(),
		forwarder:         forwarder,
	}
	
	// 初始化 token analyzer
	provider := &TokenParserProviderImpl{}
	h.tokenAnalyzer = response.NewTokenAnalyzer(nil, nil, provider)
	
	// 创建工厂实例
	tokenParserFactory := &TokenParserFactoryImpl{}
	streamProcessorFactory := &StreamProcessorFactoryImpl{}
	errorRecoveryFactory := &ErrorRecoveryFactoryImpl{}
	retryHandlerFactory := &RetryHandlerFactoryImpl{}
	
	// 创建RetryHandler适配器
	retryHandlerAdapter := &RetryHandlerAdapter{innerHandler: retryHandler}
	
	// 创建TokenAnalyzer适配器
	tokenAnalyzerAdapter := &TokenAnalyzerAdapter{innerAnalyzer: h.tokenAnalyzer}
	
	// 创建regularHandler - 传入正确初始化的组件
	h.regularHandler = handlers.NewRegularHandler(
		cfg,
		endpointManager,
		forwarder,
		nil, // usageTracker will be set later
		h.responseProcessor, // 传入已创建的responseProcessor
		tokenAnalyzerAdapter, // 传入TokenAnalyzer适配器
		retryHandlerAdapter, // 传入RetryHandler适配器
		errorRecoveryFactory,
	)
	
	// 创建streamingHandler
	h.streamingHandler = handlers.NewStreamingHandler(
		cfg,
		endpointManager,
		forwarder,
		nil, // usageTracker will be set later
		tokenParserFactory,
		streamProcessorFactory,
		errorRecoveryFactory,
		retryHandlerFactory,
	)
	
	// 初始化 token analyzer，暂时不设置 usageTracker 和 monitoringMiddleware
	// 这些将在 SetUsageTracker 和 SetMonitoringMiddleware 方法中设置
	// provider已经在上面定义过了，这里删除重复定义
	
	return h
}

// SetMonitoringMiddleware 设置监控中间件用于重试跟踪
func (h *Handler) SetMonitoringMiddleware(mm *middleware.MonitoringMiddleware) {
	h.monitoringMiddleware = mm
	h.retryHandler.SetMonitoringMiddleware(mm)
	
	// 同时更新tokenAnalyzer的monitoringMiddleware
	if h.tokenAnalyzer != nil {
		provider := &TokenParserProviderImpl{}
		h.tokenAnalyzer = response.NewTokenAnalyzer(h.usageTracker, mm, provider)
	}
}

// SetUsageTracker sets the usage tracker for request tracking
func (h *Handler) SetUsageTracker(ut *tracking.UsageTracker) {
	h.usageTracker = ut
	
	// ⚠️ 重要：先更新tokenAnalyzer，再创建适配器
	provider := &TokenParserProviderImpl{}
	h.tokenAnalyzer = response.NewTokenAnalyzer(ut, h.retryHandler.monitoringMiddleware, provider)
	
	// 重新创建regularHandler以包含usageTracker
	if h.regularHandler != nil {
		// 创建适配器 - 使用更新后的tokenAnalyzer
		retryHandlerAdapter := &RetryHandlerAdapter{innerHandler: h.retryHandler}
		tokenAnalyzerAdapter := &TokenAnalyzerAdapter{innerAnalyzer: h.tokenAnalyzer}
		errorRecoveryFactory := &ErrorRecoveryFactoryImpl{}
		
		h.regularHandler = handlers.NewRegularHandler(
			h.config,
			h.endpointManager,
			h.forwarder,
			ut,
			h.responseProcessor, // responseProcessor 
			tokenAnalyzerAdapter, // tokenAnalyzer适配器
			retryHandlerAdapter, // retryHandler适配器
			errorRecoveryFactory,
		)
	}
	
	// 重新创建streamingHandler以包含usageTracker
	if h.streamingHandler != nil {
		tokenParserFactory := &TokenParserFactoryImpl{}
		streamProcessorFactory := &StreamProcessorFactoryImpl{}
		errorRecoveryFactory := &ErrorRecoveryFactoryImpl{}
		retryHandlerFactory := &RetryHandlerFactoryImpl{}
		
		h.streamingHandler = handlers.NewStreamingHandler(
			h.config,
			h.endpointManager,
			h.forwarder,
			ut, // 设置usageTracker
			tokenParserFactory,
			streamProcessorFactory,
			errorRecoveryFactory,
			retryHandlerFactory,
		)
	}
	
	// 注意：h.tokenAnalyzer 已经在方法开头更新
}

// GetRetryHandler returns the retry handler for accessing suspended request counts
func (h *Handler) GetRetryHandler() *RetryHandler {
	return h.retryHandler
}

// extractModelFromRequestBody 从请求体中提取模型名称
// 仅对 /v1/messages 相关路径进行解析，避免不必要的JSON解析开销
func (h *Handler) extractModelFromRequestBody(bodyBytes []byte, path string) string {
	// 仅对包含 messages 的路径尝试解析模型
	if !strings.Contains(path, "/v1/messages") {
		return ""
	}
	
	// 避免解析空请求体
	if len(bodyBytes) == 0 {
		return ""
	}
	
	var requestBody struct {
		Model string `json:"model"`
	}
	
	if err := json.Unmarshal(bodyBytes, &requestBody); err == nil && requestBody.Model != "" {
		return requestBody.Model
	}
	
	return ""
}

// ServeHTTP implements the http.Handler interface
// 统一请求分发逻辑 - 整合流式处理、错误恢复和生命周期管理
func (h *Handler) ServeHTTP(w http.ResponseWriter, r *http.Request) {
	// 创建请求上下文
	ctx := r.Context()
	
	// 获取连接ID
	connID := ""
	if connIDValue, ok := r.Context().Value("conn_id").(string); ok {
		connID = connIDValue
	}
	
	// 创建统一的请求生命周期管理器
	lifecycleManager := NewRequestLifecycleManager(h.usageTracker, h.monitoringMiddleware, connID)
	
	// 克隆请求体用于重试
	var bodyBytes []byte
	if r.Body != nil {
		var err error
		bodyBytes, err = io.ReadAll(r.Body)
		if err != nil {
			lifecycleManager.HandleError(err)
			http.Error(w, "Failed to read request body", http.StatusInternalServerError)
			return
		}
		r.Body.Close()
	}

	// 异步解析请求体中的模型名称（不阻塞主转发流程）
	go func(body []byte, path string) {
		if modelName := h.extractModelFromRequestBody(body, path); modelName != "" {
			lifecycleManager.SetModel(modelName)
		}
	}(append([]byte(nil), bodyBytes...), r.URL.Path) // 传递副本避免数据竞争

	// 检测是否为SSE流式请求
	isSSE := h.detectSSERequest(r, bodyBytes)
	
	// 开始请求跟踪（传递流式标记）
	clientIP := r.RemoteAddr
	userAgent := r.Header.Get("User-Agent")
	lifecycleManager.StartRequest(clientIP, userAgent, r.Method, r.URL.Path, isSSE)
	
	// 统一请求处理
	if isSSE {
		// 流式请求处理 - 使用StreamingHandler
		if h.streamingHandler != nil {
			h.streamingHandler.HandleStreamingRequest(ctx, w, r, bodyBytes, lifecycleManager)
			// h.regularHandler.HandleRegularRequestUnified(ctx, w, r, bodyBytes, lifecycleManager)
		} else {
			// 备用方案：如果streamingHandler不可用，使用regularHandler
			h.regularHandler.HandleRegularRequestUnified(ctx, w, r, bodyBytes, lifecycleManager)
		}
	} else {
		// 常规请求处理 - 使用RegularHandler
		h.regularHandler.HandleRegularRequestUnified(ctx, w, r, bodyBytes, lifecycleManager)
	}
}

// detectSSERequest 统一SSE请求检测逻辑
func (h *Handler) detectSSERequest(r *http.Request, bodyBytes []byte) bool {
	// 检查多种SSE请求模式:
	acceptHeader := r.Header.Get("Accept")
	cacheControlHeader := r.Header.Get("Cache-Control")
	streamHeader := r.Header.Get("stream")
	
	// 1. Accept头包含text/event-stream
	if strings.Contains(acceptHeader, "text/event-stream") {
		return true
	}
	
	// 2. Cache-Control头包含no-cache (常见于SSE)
	if strings.Contains(cacheControlHeader, "no-cache") {
		return true
	}
	
	// 3. stream头设置为true
	if streamHeader == "true" {
		return true
	}
	
	// 4. 请求体包含stream参数为true
	bodyStr := string(bodyBytes)
	if strings.Contains(bodyStr, `"stream":true`) || strings.Contains(bodyStr, `"stream": true`) {
		return true
	}
	
	return false
}

// UpdateConfig updates the handler configuration
func (h *Handler) UpdateConfig(cfg *config.Config) {
	h.config = cfg
	
	// Update retry handler with new config
	h.retryHandler.UpdateConfig(cfg)
}

<<<<<<< HEAD
// notifyConnectionEvent notifies the web interface about connection events
func (h *Handler) notifyConnectionEvent(connID, endpoint, changeType string, err error) {
	if h.webNotifier == nil || !h.webNotifier.IsEventManagerActive() {
		return
	}
	
	// 构建事件数据
	data := map[string]interface{}{
		"connection_id": connID,
		"endpoint":      endpoint,
		"change_type":   changeType,
		"timestamp":     time.Now().Format("2006-01-02 15:04:05"),
	}
	
	if err != nil {
		data["error"] = err.Error()
	}
	
	// 异步发送通知，避免阻塞请求处理
	go h.webNotifier.BroadcastConnectionUpdateSmart(data, changeType)
}
=======
// noOpFlusher 是一个不执行实际flush操作的flusher实现
// 用于测试和不支持Flusher的环境
type noOpFlusher struct{}

func (f *noOpFlusher) Flush() {
	// 不执行任何操作，避免panic但保持流式处理逻辑
}
>>>>>>> 002018c3
<|MERGE_RESOLUTION|>--- conflicted
+++ resolved
@@ -30,13 +30,6 @@
 
 // Handler handles HTTP proxy requests
 type Handler struct {
-<<<<<<< HEAD
-	endpointManager *endpoint.Manager
-	config          *config.Config
-	retryHandler    *RetryHandler
-	usageTracker    *tracking.UsageTracker
-	webNotifier     WebNotifier // 添加Web通知器
-=======
 	endpointManager      *endpoint.Manager
 	config               *config.Config
 	retryHandler         *RetryHandler
@@ -47,7 +40,7 @@
 	forwarder            *handlers.Forwarder
 	regularHandler       *handlers.RegularHandler
 	streamingHandler     *handlers.StreamingHandler
->>>>>>> 002018c3
+	webNotifier          WebNotifier // Web界面通知器
 }
 
 // TokenParserProviderImpl 实现TokenParserProvider接口
@@ -63,36 +56,7 @@
 	return NewTokenParserWithUsageTracker(requestID, usageTracker)
 }
 
-<<<<<<< HEAD
-// SetWebNotifier sets the web notifier for real-time connection updates
-func (h *Handler) SetWebNotifier(notifier WebNotifier) {
-	h.webNotifier = notifier
-}
-
-// GetRetryHandler returns the retry handler for accessing suspended request counts
-func (h *Handler) GetRetryHandler() *RetryHandler {
-	return h.retryHandler
-}
-
-// ServeHTTP implements the http.Handler interface
-func (h *Handler) ServeHTTP(w http.ResponseWriter, r *http.Request) {
-	// Create a context for this request
-	ctx := r.Context()
-	
-	// Clone request body for potential retries
-	var bodyBytes []byte
-	if r.Body != nil {
-		var err error
-		bodyBytes, err = io.ReadAll(r.Body)
-		if err != nil {
-			http.Error(w, "Failed to read request body", http.StatusInternalServerError)
-			return
-		}
-		r.Body.Close()
-	}
-=======
 // 适配器类型定义
->>>>>>> 002018c3
 
 // TokenParserAdapter 适配proxy.TokenParser到handlers.TokenParser
 type TokenParserAdapter struct {
@@ -121,28 +85,6 @@
 	innerManager *ErrorRecoveryManager
 }
 
-<<<<<<< HEAD
-	// Execute with retry logic
-	finalResp, lastErr := h.retryHandler.ExecuteWithContext(ctx, operation, connID)
-	
-	// Store selected endpoint info in request context for logging
-	if selectedEndpointName != "" {
-		*r = *r.WithContext(context.WithValue(r.Context(), "selected_endpoint", selectedEndpointName))
-	}
-	
-	if lastErr != nil {
-		// 通知Web界面连接失败
-		h.notifyConnectionEvent(connID, selectedEndpointName, "error_response", lastErr)
-		
-		// Check if the error is due to no healthy endpoints
-		if strings.Contains(lastErr.Error(), "no healthy endpoints") {
-			http.Error(w, "Service Unavailable: No healthy endpoints available", http.StatusServiceUnavailable)
-		} else {
-			// If all retries failed, return error
-			http.Error(w, "All endpoints failed: "+lastErr.Error(), http.StatusBadGateway)
-		}
-		return
-=======
 func (era *ErrorRecoveryManagerAdapter) ClassifyError(err error, connID, endpointName, groupName string, attemptCount int) handlers.ErrorContext {
 	ctx := era.innerManager.ClassifyError(err, connID, endpointName, groupName, attemptCount)
 	return handlers.ErrorContext{
@@ -154,18 +96,9 @@
 		OriginalError:  ctx.OriginalError,
 		RetryableAfter: ctx.RetryableAfter,
 		MaxRetries:     ctx.MaxRetries,
->>>>>>> 002018c3
-	}
-}
-
-<<<<<<< HEAD
-	if finalResp == nil {
-		// 通知Web界面无响应错误
-		h.notifyConnectionEvent(connID, selectedEndpointName, "no_response", fmt.Errorf("no response received"))
-		http.Error(w, "No response received from any endpoint", http.StatusBadGateway)
-		return
-	}
-=======
+	}
+}
+
 func (era *ErrorRecoveryManagerAdapter) HandleFinalFailure(errorCtx handlers.ErrorContext) {
 	innerCtx := ErrorContext{
 		RequestID:      errorCtx.RequestID,
@@ -179,7 +112,6 @@
 	}
 	era.innerManager.HandleFinalFailure(&innerCtx)
 }
->>>>>>> 002018c3
 
 func (era *ErrorRecoveryManagerAdapter) GetErrorTypeName(errorType handlers.ErrorType) string {
 	return era.innerManager.getErrorTypeName(ErrorType(errorType))
@@ -206,34 +138,10 @@
 	innerManager handlers.RequestLifecycleManager
 }
 
-<<<<<<< HEAD
-	bodyContent := string(bodyBytes)
-	slog.DebugContext(ctx, fmt.Sprintf("🐛 [调试响应头] 端点: %s, 响应头: %v", selectedEndpointName, finalResp.Header))
-	
-	// Pass the complete response content to logger - let the logger decide how to handle truncation
-	slog.DebugContext(ctx, fmt.Sprintf("🐛 [调试响应] 端点: %s, 状态码: %d, 长度: %d字节, 响应内容: %s", 
-		selectedEndpointName, finalResp.StatusCode, len(bodyContent), bodyContent))
-	
-	// Analyze the complete response for token usage
-	slog.DebugContext(ctx, fmt.Sprintf("🔍 [开始Token分析] [%s] 端点: %s", connID, selectedEndpointName))
-	h.analyzeResponseForTokens(ctx, bodyContent, selectedEndpointName, r)
-	slog.DebugContext(ctx, fmt.Sprintf("✅ [Token分析完成] [%s] 端点: %s", connID, selectedEndpointName))
-	
-	// Write the body to client
-	_, writeErr := w.Write(bodyBytes)
-	if writeErr != nil {
-		// 通知Web界面写入失败
-		h.notifyConnectionEvent(connID, selectedEndpointName, "write_error", writeErr)
-	} else {
-		// 通知Web界面请求成功完成
-		h.notifyConnectionEvent(connID, selectedEndpointName, "request_completed", nil)
-	}
-=======
 func (rlma *RequestLifecycleManagerAdapter) GetDuration() time.Duration {
 	// 这里需要根据具体实现来获取持续时间
 	// 暂时返回0，可能需要在handlers.RequestLifecycleManager接口中添加GetDuration方法
 	return time.Duration(0)
->>>>>>> 002018c3
 }
 
 // RetryHandlerAdapter 适配*RetryHandler到handlers.RetryHandler
@@ -430,6 +338,11 @@
 	// 注意：h.tokenAnalyzer 已经在方法开头更新
 }
 
+// SetWebNotifier sets the web notifier for real-time connection updates
+func (h *Handler) SetWebNotifier(notifier WebNotifier) {
+	h.webNotifier = notifier
+}
+
 // GetRetryHandler returns the retry handler for accessing suspended request counts
 func (h *Handler) GetRetryHandler() *RetryHandler {
 	return h.retryHandler
@@ -557,29 +470,6 @@
 	h.retryHandler.UpdateConfig(cfg)
 }
 
-<<<<<<< HEAD
-// notifyConnectionEvent notifies the web interface about connection events
-func (h *Handler) notifyConnectionEvent(connID, endpoint, changeType string, err error) {
-	if h.webNotifier == nil || !h.webNotifier.IsEventManagerActive() {
-		return
-	}
-	
-	// 构建事件数据
-	data := map[string]interface{}{
-		"connection_id": connID,
-		"endpoint":      endpoint,
-		"change_type":   changeType,
-		"timestamp":     time.Now().Format("2006-01-02 15:04:05"),
-	}
-	
-	if err != nil {
-		data["error"] = err.Error()
-	}
-	
-	// 异步发送通知，避免阻塞请求处理
-	go h.webNotifier.BroadcastConnectionUpdateSmart(data, changeType)
-}
-=======
 // noOpFlusher 是一个不执行实际flush操作的flusher实现
 // 用于测试和不支持Flusher的环境
 type noOpFlusher struct{}
@@ -587,4 +477,3 @@
 func (f *noOpFlusher) Flush() {
 	// 不执行任何操作，避免panic但保持流式处理逻辑
 }
->>>>>>> 002018c3
