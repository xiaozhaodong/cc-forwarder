--- conflicted
+++ resolved
@@ -35,13 +35,10 @@
 	forwarder            *handlers.Forwarder
 	regularHandler       *handlers.RegularHandler
 	streamingHandler     *handlers.StreamingHandler
-<<<<<<< HEAD
 	eventBus             events.EventBus  // EventBus事件总线
-=======
 	// 🔧 [Critical修复] 保存共享的SuspensionManager实例的引用
 	// 确保在SetUsageTracker中重建Handler时保持共享状态
 	sharedSuspensionManager handlers.SuspensionManager
->>>>>>> c0c4908c
 }
 
 // TokenParserProviderImpl 实现TokenParserProvider接口
