# CLAUDE.md

<<<<<<< HEAD
## Project Overview

Claude Request Forwarder是高性能Go应用，透明转发Claude API请求到多个端点，支持智能路由、健康检查和自动重试/故障转移。包含TUI和Web界面用于实时监控管理。

## 构建和开发命令
=======
This file provides guidance to Claude Code (claude.ai/code) when working with code in this repository.

## Version Information

**Current Version**: v3.1.0 (2025-09-13)  
**Major Update**: 异步模型解析与智能UI优化

## Project Overview

Claude Request Forwarder is a high-performance Go application that transparently forwards Claude API requests to multiple endpoints with intelligent routing, health checking, and automatic retry/fallback capabilities.

**Key Features v3.1**:
- **异步模型解析**: 从请求体异步提取模型名称，零延迟转发
- **智能模型对比**: 检测并警告请求体与响应模型不一致
- **优化的Web界面**: 简化请求追踪UI，支持点击行查看详情
- **完整流式识别**: 多模式检测流式请求，精确标记处理方式
- **Modular Architecture**: Complete handler.go refactoring with single responsibility principle
- **Dual Processing**: Streaming v2 and Unified v2 request processing
- **Intelligent Error Recovery**: Smart error classification and recovery strategies  
- **Complete Lifecycle Tracking**: End-to-end request monitoring and analytics
- **Advanced Streaming**: Real-time SSE processing with cancellation support
- **Comprehensive Testing**: 25+ test files with extensive coverage

## Quick Start
>>>>>>> 002018c3

```bash
# 构建应用
go build -o cc-forwarder

<<<<<<< HEAD
# 运行(TUI模式)
./cc-forwarder -config config/config.yaml

# 运行(控制台模式)
./cc-forwarder -config config/config.yaml --no-tui

# 运行测试
go test ./...
```

## 架构概述

### 核心组件
- **`main.go`**: 应用入口，TUI/控制台模式切换
- **`config/`**: 配置管理，热重载
- **`internal/endpoint/`**: 端点管理，健康检查，组管理
- **`internal/proxy/`**: HTTP请求转发，流式支持，重试逻辑
- **`internal/middleware/`**: 认证、日志、监控中间件
- **`internal/web/`**: Web界面，SSE实时监控
- **`internal/transport/`**: 代理传输配置

### 请求流程
1. 中间件链处理(认证→日志→监控)
2. 基于策略和健康状态选择端点
3. 请求头转换(移除客户端认证，注入端点token)
4. 请求转发和重试处理
5. 流式响应或缓冲响应处理
6. 错误处理和自动故障转移

## 配置

**主配置**: `config/config.yaml` (复制自 `config/example.yaml`)
**热重载**: 通过fsnotify自动重载，500ms防抖
**动态Token解析**: 运行时动态解析token和API密钥

### 界面配置
=======
# Run with default configuration
./cc-forwarder -config config/config.yaml

# Run tests
go test ./...

# Check version
./cc-forwarder -version
```

## Core Architecture

### Main Components
- **`internal/proxy/`**: Modular request forwarding with v2.1 architecture
  - `handler.go`: Core HTTP request coordinator (~430 lines)
  - **`handlers/`**: Specialized request processing modules ⭐ NEW
    - `streaming.go`: Streaming request handler (~310 lines) ⭐ NEW
    - `regular.go`: Regular request handler (~311 lines) ⭐ NEW
    - `forwarder.go`: HTTP request forwarder (~144 lines) ⭐ NEW
    - `interfaces.go`: Component interfaces (~115 lines) ⭐ NEW
  - **`response/`**: Response processing modules ⭐ NEW
    - `processor.go`: Response processing and decompression (~173 lines) ⭐ NEW
    - `analyzer.go`: Token analysis and parsing (~346 lines) ⭐ NEW
    - `utils.go`: Response utility functions (~21 lines) ⭐ NEW
  - `stream_processor.go`: Advanced streaming processor v2
  - `error_recovery.go`: Intelligent error handling
  - `lifecycle_manager.go`: Complete request lifecycle tracking
- **`internal/endpoint/`**: Endpoint management and health checking
- **`internal/web/`**: Web interface with real-time monitoring
- **`internal/tracking/`**: Usage tracking and analytics
- **`config/`**: Configuration management with hot-reloading

### Request Flow v2.1
```
1. Request Reception → Architecture Detection → Lifecycle Init
2. Handler Coordination → Specialized Processing (Streaming/Regular)
3. Response Analysis → Token Extraction → Client Delivery
4. Error Recovery → Retry Logic → Status Tracking
```

### Status Lifecycle
```
正常流程: pending → forwarding → processing → completed
流式流程: pending → forwarding → streaming → processing → completed
重试流程: pending → forwarding → retry → processing → completed
错误恢复: pending → forwarding → error_recovery → retry → completed
```

## Configuration Essentials

**Primary config**: `config/config.yaml` (copy from `config/example.yaml`)

**Key Settings**:
>>>>>>> 002018c3
```yaml
# Web Interface (recommended for production)
web:
  enabled: true
  host: "0.0.0.0"
  port: 8010

<<<<<<< HEAD
tui:
  enabled: false  # 生产环境禁用
  update_interval: "1s"

group:
  cooldown: "600s"
  auto_switch_between_groups: true  # 自动组切换
```

### 组管理

**组配置**:
- 端点通过`group`字段属于某个组
- 组优先级通过`group-priority`定义(数值越小优先级越高)
- 同时只有一个组处于活跃状态

**组状态**:
- **Active**: 当前处理请求
- **Available**: 健康可激活但未激活
- **Cooldown**: 故障后冷却中
- **Paused**: 手动暂停
- **Unhealthy**: 组内所有端点不可用

**手动操作API**:
- `POST /api/v1/groups/{name}/activate` - 激活组
- `POST /api/v1/groups/{name}/pause` - 暂停组
- `POST /api/v1/groups/{name}/resume` - 恢复组

**组继承规则**:
- 端点继承前一个端点的`group`和`group-priority`
- 静态继承: 配置解析时继承`timeout`和`headers`
- 动态解析: 运行时从组内第一个端点解析`token`和`api-key`

**配置示例**:
```yaml
endpoints:
=======
# Group Management
group:
  cooldown: "600s"
  auto_switch_between_groups: true  # Auto failover

# Request Suspension
request_suspend:
  enabled: true
  timeout: "300s"
  max_suspended_requests: 100
```

### Group Configuration Example
```yaml
endpoints:
  # Primary group (highest priority)
>>>>>>> 002018c3
  - name: "primary"
    url: "https://api.openai.com"
    group: "main"
    group-priority: 1
<<<<<<< HEAD
    token: "sk-main-token"  # 组内共享
    
  - name: "backup"
    url: "https://api.anthropic.com"
    priority: 2  # 继承group: "main"
```

## 测试

包含完整的单元测试:
- 各包中的`*_test.go`文件
- `test_config.yaml`测试配置
- 健康检查和代理处理器测试

## 请求ID跟踪和生命周期监控

**请求ID生成**: 系统为每个请求生成唯一的短UUID格式ID `req-xxxxxxxx` (8位十六进制)

**完整生命周期跟踪**: 通过请求ID追踪完整请求生命周期

**日志覆盖**: 所有关键事件包含请求ID:
- 请求开始/结束: `🚀 Request started [req-xxx]`
- 端点选择: `🎯 [请求转发] [req-xxx] 选择端点`
- 成功/失败: `✅ [请求成功] [req-xxx]`
- 重试逻辑: `🔄 [需要重试] [req-xxx]`
- 请求挂起: `⏸️ [请求挂起] 连接 req-xxx`

**调试**: 使用`grep "req-xxxxxxxx" logfile`过滤特定请求日志

**Token解析器和模型检测** (2025-09-09更新):
- **架构修复**: 解决token解析重复处理bug
- **事件分离**: `message_start`提取模型信息，`message_delta`处理token统计
- **模型提取**: 自动提取Claude模型信息
- **非Claude端点兼容**: 为无token信息端点添加fallback机制
- **数据库状态修复**: 修正SQL逻辑，正确更新状态到completed

**优势**: 易于调试、性能分析、问题解决、请求关联

## 请求状态系统 (2025-09-09更新)

**增强状态粒度**: 提供细粒度请求状态跟踪，消除用户混淆

### 状态生命周期
```
正常流程: pending → forwarding → processing → completed
重试流程: pending → forwarding → retry → processing → completed
挂起流程: pending → forwarding → suspended → forwarding → processing → completed
```

### 状态定义
- **`forwarding`**: 请求转发中
- **`retry`**: 请求重试中
- **`processing`**: HTTP响应成功，Token解析中
- **`completed`**: Token解析和成本计算完成
- **`suspended`**: 请求暂停等待组恢复
- **`error`**: 请求失败
- **`timeout`**: 请求超时

### 用户体验改进

**改进前**: `req-abc123 ✅ 成功 - 0 0 0 0 $0.00` (用户困惑：成功了为什么token是0？)
**改进后**: `req-abc123 ⚙️ 解析中 - 0 0 0 0 $0.00` → `req-abc123 ✅ 完成 claude-sonnet-4 25 97 0 0 $0.45`

### 状态指示器
- **🔄 转发中** (`forwarding`): 蓝色渐变脉动动画
- **⚙️ 解析中** (`processing`): 橙色渐变脉动动画  
- **✅ 完成** (`completed`): 绿色渐变
- **❌ 失败** (`error`): 红色渐变
- **⏰ 超时** (`timeout`): 橙红渐变

**优势**: 消除用户混淆，提供清晰处理透明度，改善调试能力，提升Web界面用户体验。

### 非Token响应处理 (2025-09-07更新)

**增强兼容性**: 为不包含token信息的响应提供智能fallback机制

#### **解决问题**
之前成功返回(200 OK)但无token信息的请求会无限停留在`processing`状态

#### **常见非Token响应类型**
- 健康检查请求: `/v1/models`端点
- 第三方API: 非Claude兼容端点
- 配置查询: 系统配置或状态端点
- 错误响应: 非标准错误格式

#### **Fallback实现**
无token信息时标记为completed，使用"default"模型，token数为0，成本$0.00

**技术优势**: 确保所有响应类型的健壮请求跟踪，提高系统可靠性，提供完整审计跟踪。

## 请求挂起和恢复系统

**请求挂起能力**: 当所有端点组失败时智能挂起请求，防止临时故障期间请求丢失

### 配置
```yaml
request_suspend:
  enabled: true
  timeout: "300s"             # 最大挂起时间
  max_suspended_requests: 100  # 最大挂起请求数
```

### 挂起行为
- **自动挂起**: 所有组失败时自动挂起而非丢弃请求
- **组恢复检测**: 持续监控组恢复并自动恢复挂起请求
- **FIFO处理**: 先进先出顺序处理挂起请求
- **超时保护**: 超时挂起请求自动失败
- **容量管理**: 限制挂起请求数量防止内存耗尽

### 挂起生命周期
1. 正常处理 → 2. 组失败 → 3. 全部失败(挂起) → 4. 组恢复 → 5. 恢复处理 → 6. 超时处理

## 关键特性

**TUI界面**: 实时监控，包含概述、端点、连接、日志和配置标签页

**Web界面**: 现代Web监控管理界面，包含:
- 实时仪表板(SSE即时更新)
- 请求跟踪(完整生命周期监控)
- 组管理(交互式激活/暂停/恢复操作)
- 端点监控(可视化健康状态)
- 图表分析(Chart.js集成)
- 数据导出(CSV/JSON)
- 模块化架构和响应式设计

**其他特性**:
- 流式支持: 自动SSE检测和实时流处理
- 代理支持: HTTP/HTTPS/SOCKS5配置
- 安全: Bearer token认证，API key支持
- 健康监控: 持续端点健康检查
- 高级组管理: 自动/手动切换，优先级路由

## SSE事件驱动架构 (2025-09-10更新)

**纯事件驱动Web界面**: 从轮询更新完全转换为纯Server-Sent Events(SSE)架构，实现最佳性能和实时响应性。

### 架构转换
**之前**: 混合轮询+SSE方式，30秒服务端状态更新循环，前端定时器运行时间更新
**之后**: 100%事件驱动架构零周期轮询，服务器发送启动时间戳一次，前端实时计算运行时间，智能SSE缓存即时UI更新

### 关键SSE增强
#### **前端实时运行时间计算(行业最佳实践)**
```javascript
// 服务器发送启动时间戳一次
{ "start_timestamp": 1757485684 }

// 前端每秒计算运行时间
setInterval(() => {
    const uptimeSeconds = Math.floor(Date.now() / 1000) - serverStartTimestamp;
    displayUptime(formatUptime(uptimeSeconds));
}, 1000);
```

**优势**: 零服务器负载，完美准确性，网络弹性，行业标准

#### **智能SSE数据缓存**
- **端点页面**: SSE缓存→API后备
- **组页面**: SSE缓存→API后备  
- **图表页面**: 纯SSE数据自动刷新
- **概述页面**: 组合数据总是重新加载
- **请求页面**: 传统缓存(大数据集)

#### **实时单端点更新**
健康检查完成→单个表格行更新(无需全页刷新)

### 技术实现细节
- **后端优化**: 移除所有周期广播循环，增强单端点更新
- **前端架构**: SSE事件处理，缓存管理，实时更新
- **响应时间显示优化**: 基于响应时间大小的智能精度

### 性能优化
**调试日志清理**: 移除高频调试日志(~50+日志/分钟)影响浏览器性能
**网络流量减少**: 端点健康检查、状态更新、组管理缓存数据消除重复API请求

### 浏览器性能影响
| 指标 | 之前 | 之后 | 改进 |
|------|------|------|------|
| 控制台日志/分钟 | ~150 | ~10 | 93%减少 |
| API调用/页面切换 | 2-3 | 0-1 | 67%减少 |
| 内存使用 | 更高 | 更低 | 控制台对象清理 |
| UI响应性 | 1-30秒延迟 | <1秒 | 实时更新 |

**技术结果**: 纯事件驱动架构，行业标准实时监控能力，优化性能，卓越用户体验。

## Web API参考

应用程序提供完整的REST API用于监控和管理:

### 组管理API
```bash
GET /api/v1/groups                    # 获取所有组状态
POST /api/v1/groups/{name}/activate   # 手动激活组
POST /api/v1/groups/{name}/pause      # 暂停组
POST /api/v1/groups/{name}/resume     # 恢复组
```

### 监控API
```bash
GET /api/v1/status                    # 系统状态
GET /api/v1/endpoints                 # 端点状态
GET /api/v1/connections               # 连接统计
# 通过SSE实时更新
GET /api/v1/stream?client_id={id}&events=status,endpoint,group
```

### 使用跟踪API
```bash
# 使用统计(带过滤)
GET /api/v1/usage/stats?start_date=2025-01-01&model=claude-3-5-haiku
# 详细请求日志
GET /api/v1/usage/requests?limit=100&model=claude-sonnet-4&status=success
# 导出使用数据
GET /api/v1/usage/export?format=csv&start_date=2025-09-01
GET /api/v1/usage/export?format=json&model=claude-3-5-haiku
# 数据库健康统计
GET /api/v1/usage/health
```

### 认证
所有API请求需要Bearer token认证:
=======
    priority: 1
    token: "sk-main-group-token"        
    
  # Secondary group (lower priority)
  - name: "secondary"
    url: "https://api.example.com"
    group: "backup"
    group-priority: 2
    priority: 1
    token: "sk-backup-group-token"
```

## Development Commands

```bash
# Test specific modules
go test ./internal/proxy/...      # Proxy architecture tests
go test ./internal/endpoint/...   # Endpoint management tests
go test ./internal/tracking/...   # Usage tracking tests

# Integration tests
go test ./tests/...

# Performance tests
go test -bench=. ./internal/proxy/

# Run with race detection
go test -race ./...
```

## Testing Structure

**Unit Tests**: Co-located with source code (`*_test.go`)
- Access to internal functions and implementation details
- 20+ files covering core components

**Integration Tests**: `tests/integration/` directory
- End-to-end workflow testing
- 5 files covering system interactions

**Test Quality Metrics**:
- **Total Test Files**: 25+ comprehensive test files
- **Test Scenarios**: 200+ individual test cases
- **Coverage**: High coverage of critical paths and error conditions

## Key Design Patterns

- **Factory Pattern**: Request processor creation (streaming vs regular)
- **State Machine Pattern**: Request lifecycle management
- **Strategy Pattern**: Endpoint selection algorithms
- **Circuit Breaker Pattern**: Health checking and failover

## API Quick Reference

**Group Management**:
>>>>>>> 002018c3
```bash
GET  /api/v1/groups                    # List all groups
POST /api/v1/groups/{name}/activate    # Activate group
POST /api/v1/groups/{name}/pause       # Pause group
```

<<<<<<< HEAD
## 开发架构

### 文件结构
```
internal/
├── web/                        # Web服务器和路由
│   ├── basic_handlers.go       # 基础API处理器(233行)
│   ├── sse_handlers.go         # SSE事件处理器(249行)
│   ├── group_handlers.go       # 组管理(140行)
│   ├── usage_handlers.go       # 使用跟踪API(183行)
│   ├── templates.go            # HTML模板(1272行)
│   └── static/js/              # 模块化JavaScript架构
│       ├── utils.js            # 工具函数和格式化
│       ├── sseManager.js       # SSE连接管理
│       ├── requestsManager.js  # 请求跟踪功能
│       ├── webInterface.js     # 核心Web界面类
│       └── charts.js           # Chart.js集成
├── endpoint/
│   ├── manager.go              # 端点和组管理
│   └── group_manager.go        # 高级组操作
├── tracking/
│   ├── tracker.go              # 主使用跟踪器异步操作
│   ├── database.go             # 数据库操作和模式管理
│   ├── queries.go              # 查询方法和数据检索
│   └── schema.sql              # 数据库模式时区修复
└── proxy/
    ├── retry.go                # 可配置重试逻辑组切换
    └── token_parser.go         # SSE令牌解析模型检测
```

### 代码架构重构 (2025-09-05)

**主要Web处理器重构**: 单一`handlers.go`文件(2475行)成功重构为11个专门文件的模块化架构:

**重构优势**:
- **之前**: 单一2475行文件混合职责
- **之后**: 11个专注文件总计~4105行清晰模块边界
- **质量**: 100%功能保留改进代码组织
- **性能**: 更好编译时间和减少认知负担

### 重要实现说明

1. **HTML模板**: Web界面HTML现在在专门的`templates.go`文件中，修改需要重新编译
2. **静态资源**: CSS和JS文件从文件系统提供，可以在不重新编译的情况下修改
3. **纯SSE架构**: 实时更新使用100%事件驱动SSE零周期轮询，由`sse_handlers.go`处理
4. **前端运行时间计算**: 服务器发送启动时间戳一次，前端实时计算运行时间(1秒间隔)
5. **智能SSE缓存**: 智能分页缓存策略在保持实时响应性的同时消除冗余API调用
6. **组状态管理**: `group_handlers.go`中的线程安全组操作与适当的锁定机制
7. **配置热重载**: 文件系统监控与防抖更新(500ms延迟)
8. **使用跟踪**: `usage_handlers.go`中完全异步数据库操作与适当的时区处理(CST +08:00)
9. **模块化架构**: Go后端和JavaScript前端都使用模块化设计以获得更好的可维护性和团队协作
10. **性能优化**: 调试日志清理将浏览器控制台输出减少93%，显著提高性能

### JavaScript模块架构

**现代前端设计** (2025-09-10更新):
Web界面使用为SSE事件驱动更新优化的模块化JavaScript架构:

- **utils.js** (302行): 格式化函数，通知，DOM实用程序，响应时间格式化
- **sseManager.js** (900+行): SSE连接，实时运行时间计算，事件处理，连接监控
- **requestsManager.js** (512行): 请求跟踪，过滤，分页，导出
- **webInterface.js** (494行): 核心类，智能缓存，标签管理，初始化

**SSE优化优势**:
- **实时性能**: 通过优化SSE事件处理实现亚秒级UI更新
- **智能缓存**: 智能分页缓存策略减少67%API调用
- **连接弹性**: 自动重连逻辑与运行时间暂停/恢复
- **调试优化**: 控制台日志减少93%，获得更好的浏览器性能
- **内存效率**: 减少对象创建和清理周期

## 使用跟踪系统

### 完整请求生命周期跟踪

**请求跟踪界面** (2025-09-05更新):
Web界面现在包括一个全面的请求跟踪页面，替换了简单的日志视图:

**功能**:
- **多维过滤**: 按日期范围，状态，模型，端点，组过滤
- **实时更新**: 通过SSE集成进行实时请求监控  
- **详细视图**: 完整的请求生命周期，包含时间，令牌和成本信息
- **导出功能**: 带灵活过滤选项的CSV/JSON导出
- **性能分析**: 统计摘要和趋势
- **分页支持**: 高效浏览大型请求数据集

### 数据库模式和时区处理

系统使用带WAL模式的SQLite进行高性能使用跟踪。**所有时间戳字段使用本地时区(CST +08:00)**准确时间记录:

```sql
created_at DATETIME DEFAULT (datetime('now', 'localtime')),
updated_at DATETIME DEFAULT (datetime('now', 'localtime'))
```

### 异步操作设计

**完全非阻塞架构**:
- **事件通道**: 缓冲通道(默认1000事件)非阻塞发送
- **批处理**: 为高效数据库写入分组事件(默认100事件/批次)
- **独立协程**: 单独的处理线程防止主请求阻塞
- **优雅降级**: 缓冲区溢出时丢弃事件(带日志)而不是阻塞

### 关键错误修复 (2025-09-09)

**Token解析器架构改革**:
- **问题**: `message_start`和`message_delta`事件都在处理token使用，导致双倍token计算和错误成本计算
- **解决方案**: 清晰分离-`message_start`仅提取模型信息，`message_delta`处理完整token统计
- **影响**: 准确的成本计算，不再有重复token计算，为非Claude端点提供适当的fallback

### 数据收集点

**请求生命周期跟踪**:
```go
// 1. 请求开始 (middleware/logging.go:76)
usageTracker.RecordRequestStart(requestID, clientIP, userAgent)

// 2. 状态更新 (proxy/retry.go:154,185,211)
usageTracker.RecordRequestUpdate(requestID, endpoint, group, status, retryCount, httpStatus)

// 3. Token完成 (proxy/token_parser.go:206)
usageTracker.RecordRequestComplete(requestID, modelName, tokens, duration)
```

### 模型检测和Token解析

**双SSE事件处理**:
- **message_start**: 提取模型信息(例如，`claude-3-5-haiku-20241022`)
- **message_delta**: 处理响应流中的token使用
- **集成日志**: token使用日志中包含模型信息
- **安全实现**: 模型提取不影响客户端响应

### 成本计算

**实时定价集成**:
```yaml
model_pricing:
  "claude-sonnet-4-20250514":
    input: 3.00          # 每100万token的美元
    output: 15.00
    cache_creation: 3.75 # 输入的1.25倍用于缓存创建
    cache_read: 0.30     # 输入的0.1倍用于缓存读取
```

### 性能特征

**验证操作指标** (2025-09-05):
- **零阻塞**: 所有数据库操作异步
- **准确时区**: 所有字段中的CST +08:00时间戳
- **模型检测**: 带模型信息的SSE流100%成功率
- **成本跟踪**: 包括缓存token成本的精确计算
- **示例使用**: 5个请求，$0.044938总成本，1,148输入+97输出token

### 数据导出功能

**多格式导出支持**:
```go
// 带完整请求生命周期的CSV导出
tracker.ExportToCSV(ctx, startTime, endTime, modelName, endpointName, groupName)

// 用于程序访问的JSON导出
tracker.ExportToJSON(ctx, startTime, endTime, modelName, endpointName, groupName)
```

### 故障排除

**已解决的常见问题**:
1. **时区问题**: 使用`datetime('now', 'localtime')`而不是`CURRENT_TIMESTAMP`
2. **缺少模型名称**: 确保SSE流包含`message_start`事件
3. **高成本**: 监控缓存token使用(cache_creation_tokens, cache_read_tokens)
4. **性能影响**: 所有跟踪操作完全异步且非阻塞
=======
**Monitoring**:
```bash
GET /api/v1/status                     # System status
GET /api/v1/endpoints                  # Endpoint status
GET /api/v1/stream                     # Real-time updates (SSE)
```

**Usage Tracking**:
```bash
GET /api/v1/usage/stats                # Usage statistics
GET /api/v1/usage/requests             # Request logs
GET /api/v1/usage/export               # Data export
```

## Architecture Logging

The system provides clear architecture identification in logs:
```
🌊 [流式架构] [req-xxxxxxxx] 使用streaming v2架构
🔄 [常规架构] [req-xxxxxxxx] 使用unified v2架构
```

## Request ID Tracking

**Request ID Generation**: The system generates unique short UUID-based request IDs in the format `req-xxxxxxxx` (8 hex characters) for every incoming request.

**Complete Lifecycle Tracking**: Each request can be traced through its entire lifecycle using the request ID:

```
🚀 Request started [req-4167c856]
🎯 [请求转发] [req-4167c856] 选择端点: instcopilot-sg (组: main, 总尝试 1)
✅ [请求成功] [req-4167c856] 端点: instcopilot-sg (组: main), 状态码: 200 (总尝试 1 个端点)
✅ Request completed [req-4167c856]
```

**Debugging**: Easy log filtering using `grep "req-xxxxxxxx" logfile` for complete request analysis.

## Troubleshooting

**Common Issues**:
1. **Configuration**: Ensure `config/config.yaml` exists
2. **Endpoint Health**: Check `/api/v1/endpoints` for status
3. **Group State**: Verify active groups in web interface
4. **Request Tracking**: Use request ID for log correlation
5. **Token Parsing**: Check for `message_start` events in SSE streams

## Documentation

For detailed technical information, see:
- **`docs/TECHNICAL_ARCHITECTURE.md`**: Complete component specifications, implementation details, and troubleshooting
- **Configuration Reference**: Full parameter documentation in example files
- **API Documentation**: Comprehensive endpoint reference in web interface

## Recent Updates

**2025-09-13**: Major v3.1.0 功能增强版本
- 异步模型解析：从请求体中零延迟提取模型名称，解决count_tokens端点显示"unknown"问题
- 智能模型对比：检测请求体与响应模型不一致并警告，以响应模型为准
- 优化Web界面：简化请求追踪列表，支持点击行查看详情
- 完整流式识别：多模式检测流式请求，精确标记处理方式
- 线程安全模型管理：RWMutex保护，支持并发访问
- 多项图表修复：端点健康状态、Token分布等图表显示问题

**2025-09-12**: Major v3.0.0 modular refactoring
- Complete handler.go modular architecture with single responsibility principle
- Dedicated modules: handlers/ (streaming, regular, forwarder) and response/ (processor, analyzer, utils)
- Enhanced maintainability with 1,568 lines split across 7 specialized modules
- Full functional compatibility with improved code organization
- Fixed streaming request endpoint logging issue (endpoint=unknown)
- All 25+ test files continue to pass with identical behavior

**2025-09-11**: Major v2.0 architecture upgrade
- Stream Processor v2 with advanced streaming capabilities
- Intelligent error recovery and classification system
- Complete request lifecycle management
- 25+ comprehensive test files added
- Unified request processing architecture

**2025-09-09**: Token parsing and status system enhancements
- Fixed critical token parsing duplication bug
- Enhanced request status granularity for better user experience
- Improved error handling and status tracking

**2025-09-05**: Web handler refactoring and JavaScript modularization
- Modular architecture with 11 specialized handler files
- Modern JavaScript module system for better maintainability
>>>>>>> 002018c3
<|MERGE_RESOLUTION|>--- conflicted
+++ resolved
@@ -1,12 +1,5 @@
 # CLAUDE.md
 
-<<<<<<< HEAD
-## Project Overview
-
-Claude Request Forwarder是高性能Go应用，透明转发Claude API请求到多个端点，支持智能路由、健康检查和自动重试/故障转移。包含TUI和Web界面用于实时监控管理。
-
-## 构建和开发命令
-=======
 This file provides guidance to Claude Code (claude.ai/code) when working with code in this repository.
 
 ## Version Information
@@ -31,50 +24,11 @@
 - **Comprehensive Testing**: 25+ test files with extensive coverage
 
 ## Quick Start
->>>>>>> 002018c3
-
-```bash
-# 构建应用
+
+```bash
+# Build the application
 go build -o cc-forwarder
 
-<<<<<<< HEAD
-# 运行(TUI模式)
-./cc-forwarder -config config/config.yaml
-
-# 运行(控制台模式)
-./cc-forwarder -config config/config.yaml --no-tui
-
-# 运行测试
-go test ./...
-```
-
-## 架构概述
-
-### 核心组件
-- **`main.go`**: 应用入口，TUI/控制台模式切换
-- **`config/`**: 配置管理，热重载
-- **`internal/endpoint/`**: 端点管理，健康检查，组管理
-- **`internal/proxy/`**: HTTP请求转发，流式支持，重试逻辑
-- **`internal/middleware/`**: 认证、日志、监控中间件
-- **`internal/web/`**: Web界面，SSE实时监控
-- **`internal/transport/`**: 代理传输配置
-
-### 请求流程
-1. 中间件链处理(认证→日志→监控)
-2. 基于策略和健康状态选择端点
-3. 请求头转换(移除客户端认证，注入端点token)
-4. 请求转发和重试处理
-5. 流式响应或缓冲响应处理
-6. 错误处理和自动故障转移
-
-## 配置
-
-**主配置**: `config/config.yaml` (复制自 `config/example.yaml`)
-**热重载**: 通过fsnotify自动重载，500ms防抖
-**动态Token解析**: 运行时动态解析token和API密钥
-
-### 界面配置
-=======
 # Run with default configuration
 ./cc-forwarder -config config/config.yaml
 
@@ -128,7 +82,6 @@
 **Primary config**: `config/config.yaml` (copy from `config/example.yaml`)
 
 **Key Settings**:
->>>>>>> 002018c3
 ```yaml
 # Web Interface (recommended for production)
 web:
@@ -136,44 +89,6 @@
   host: "0.0.0.0"
   port: 8010
 
-<<<<<<< HEAD
-tui:
-  enabled: false  # 生产环境禁用
-  update_interval: "1s"
-
-group:
-  cooldown: "600s"
-  auto_switch_between_groups: true  # 自动组切换
-```
-
-### 组管理
-
-**组配置**:
-- 端点通过`group`字段属于某个组
-- 组优先级通过`group-priority`定义(数值越小优先级越高)
-- 同时只有一个组处于活跃状态
-
-**组状态**:
-- **Active**: 当前处理请求
-- **Available**: 健康可激活但未激活
-- **Cooldown**: 故障后冷却中
-- **Paused**: 手动暂停
-- **Unhealthy**: 组内所有端点不可用
-
-**手动操作API**:
-- `POST /api/v1/groups/{name}/activate` - 激活组
-- `POST /api/v1/groups/{name}/pause` - 暂停组
-- `POST /api/v1/groups/{name}/resume` - 恢复组
-
-**组继承规则**:
-- 端点继承前一个端点的`group`和`group-priority`
-- 静态继承: 配置解析时继承`timeout`和`headers`
-- 动态解析: 运行时从组内第一个端点解析`token`和`api-key`
-
-**配置示例**:
-```yaml
-endpoints:
-=======
 # Group Management
 group:
   cooldown: "600s"
@@ -190,233 +105,10 @@
 ```yaml
 endpoints:
   # Primary group (highest priority)
->>>>>>> 002018c3
   - name: "primary"
     url: "https://api.openai.com"
     group: "main"
     group-priority: 1
-<<<<<<< HEAD
-    token: "sk-main-token"  # 组内共享
-    
-  - name: "backup"
-    url: "https://api.anthropic.com"
-    priority: 2  # 继承group: "main"
-```
-
-## 测试
-
-包含完整的单元测试:
-- 各包中的`*_test.go`文件
-- `test_config.yaml`测试配置
-- 健康检查和代理处理器测试
-
-## 请求ID跟踪和生命周期监控
-
-**请求ID生成**: 系统为每个请求生成唯一的短UUID格式ID `req-xxxxxxxx` (8位十六进制)
-
-**完整生命周期跟踪**: 通过请求ID追踪完整请求生命周期
-
-**日志覆盖**: 所有关键事件包含请求ID:
-- 请求开始/结束: `🚀 Request started [req-xxx]`
-- 端点选择: `🎯 [请求转发] [req-xxx] 选择端点`
-- 成功/失败: `✅ [请求成功] [req-xxx]`
-- 重试逻辑: `🔄 [需要重试] [req-xxx]`
-- 请求挂起: `⏸️ [请求挂起] 连接 req-xxx`
-
-**调试**: 使用`grep "req-xxxxxxxx" logfile`过滤特定请求日志
-
-**Token解析器和模型检测** (2025-09-09更新):
-- **架构修复**: 解决token解析重复处理bug
-- **事件分离**: `message_start`提取模型信息，`message_delta`处理token统计
-- **模型提取**: 自动提取Claude模型信息
-- **非Claude端点兼容**: 为无token信息端点添加fallback机制
-- **数据库状态修复**: 修正SQL逻辑，正确更新状态到completed
-
-**优势**: 易于调试、性能分析、问题解决、请求关联
-
-## 请求状态系统 (2025-09-09更新)
-
-**增强状态粒度**: 提供细粒度请求状态跟踪，消除用户混淆
-
-### 状态生命周期
-```
-正常流程: pending → forwarding → processing → completed
-重试流程: pending → forwarding → retry → processing → completed
-挂起流程: pending → forwarding → suspended → forwarding → processing → completed
-```
-
-### 状态定义
-- **`forwarding`**: 请求转发中
-- **`retry`**: 请求重试中
-- **`processing`**: HTTP响应成功，Token解析中
-- **`completed`**: Token解析和成本计算完成
-- **`suspended`**: 请求暂停等待组恢复
-- **`error`**: 请求失败
-- **`timeout`**: 请求超时
-
-### 用户体验改进
-
-**改进前**: `req-abc123 ✅ 成功 - 0 0 0 0 $0.00` (用户困惑：成功了为什么token是0？)
-**改进后**: `req-abc123 ⚙️ 解析中 - 0 0 0 0 $0.00` → `req-abc123 ✅ 完成 claude-sonnet-4 25 97 0 0 $0.45`
-
-### 状态指示器
-- **🔄 转发中** (`forwarding`): 蓝色渐变脉动动画
-- **⚙️ 解析中** (`processing`): 橙色渐变脉动动画  
-- **✅ 完成** (`completed`): 绿色渐变
-- **❌ 失败** (`error`): 红色渐变
-- **⏰ 超时** (`timeout`): 橙红渐变
-
-**优势**: 消除用户混淆，提供清晰处理透明度，改善调试能力，提升Web界面用户体验。
-
-### 非Token响应处理 (2025-09-07更新)
-
-**增强兼容性**: 为不包含token信息的响应提供智能fallback机制
-
-#### **解决问题**
-之前成功返回(200 OK)但无token信息的请求会无限停留在`processing`状态
-
-#### **常见非Token响应类型**
-- 健康检查请求: `/v1/models`端点
-- 第三方API: 非Claude兼容端点
-- 配置查询: 系统配置或状态端点
-- 错误响应: 非标准错误格式
-
-#### **Fallback实现**
-无token信息时标记为completed，使用"default"模型，token数为0，成本$0.00
-
-**技术优势**: 确保所有响应类型的健壮请求跟踪，提高系统可靠性，提供完整审计跟踪。
-
-## 请求挂起和恢复系统
-
-**请求挂起能力**: 当所有端点组失败时智能挂起请求，防止临时故障期间请求丢失
-
-### 配置
-```yaml
-request_suspend:
-  enabled: true
-  timeout: "300s"             # 最大挂起时间
-  max_suspended_requests: 100  # 最大挂起请求数
-```
-
-### 挂起行为
-- **自动挂起**: 所有组失败时自动挂起而非丢弃请求
-- **组恢复检测**: 持续监控组恢复并自动恢复挂起请求
-- **FIFO处理**: 先进先出顺序处理挂起请求
-- **超时保护**: 超时挂起请求自动失败
-- **容量管理**: 限制挂起请求数量防止内存耗尽
-
-### 挂起生命周期
-1. 正常处理 → 2. 组失败 → 3. 全部失败(挂起) → 4. 组恢复 → 5. 恢复处理 → 6. 超时处理
-
-## 关键特性
-
-**TUI界面**: 实时监控，包含概述、端点、连接、日志和配置标签页
-
-**Web界面**: 现代Web监控管理界面，包含:
-- 实时仪表板(SSE即时更新)
-- 请求跟踪(完整生命周期监控)
-- 组管理(交互式激活/暂停/恢复操作)
-- 端点监控(可视化健康状态)
-- 图表分析(Chart.js集成)
-- 数据导出(CSV/JSON)
-- 模块化架构和响应式设计
-
-**其他特性**:
-- 流式支持: 自动SSE检测和实时流处理
-- 代理支持: HTTP/HTTPS/SOCKS5配置
-- 安全: Bearer token认证，API key支持
-- 健康监控: 持续端点健康检查
-- 高级组管理: 自动/手动切换，优先级路由
-
-## SSE事件驱动架构 (2025-09-10更新)
-
-**纯事件驱动Web界面**: 从轮询更新完全转换为纯Server-Sent Events(SSE)架构，实现最佳性能和实时响应性。
-
-### 架构转换
-**之前**: 混合轮询+SSE方式，30秒服务端状态更新循环，前端定时器运行时间更新
-**之后**: 100%事件驱动架构零周期轮询，服务器发送启动时间戳一次，前端实时计算运行时间，智能SSE缓存即时UI更新
-
-### 关键SSE增强
-#### **前端实时运行时间计算(行业最佳实践)**
-```javascript
-// 服务器发送启动时间戳一次
-{ "start_timestamp": 1757485684 }
-
-// 前端每秒计算运行时间
-setInterval(() => {
-    const uptimeSeconds = Math.floor(Date.now() / 1000) - serverStartTimestamp;
-    displayUptime(formatUptime(uptimeSeconds));
-}, 1000);
-```
-
-**优势**: 零服务器负载，完美准确性，网络弹性，行业标准
-
-#### **智能SSE数据缓存**
-- **端点页面**: SSE缓存→API后备
-- **组页面**: SSE缓存→API后备  
-- **图表页面**: 纯SSE数据自动刷新
-- **概述页面**: 组合数据总是重新加载
-- **请求页面**: 传统缓存(大数据集)
-
-#### **实时单端点更新**
-健康检查完成→单个表格行更新(无需全页刷新)
-
-### 技术实现细节
-- **后端优化**: 移除所有周期广播循环，增强单端点更新
-- **前端架构**: SSE事件处理，缓存管理，实时更新
-- **响应时间显示优化**: 基于响应时间大小的智能精度
-
-### 性能优化
-**调试日志清理**: 移除高频调试日志(~50+日志/分钟)影响浏览器性能
-**网络流量减少**: 端点健康检查、状态更新、组管理缓存数据消除重复API请求
-
-### 浏览器性能影响
-| 指标 | 之前 | 之后 | 改进 |
-|------|------|------|------|
-| 控制台日志/分钟 | ~150 | ~10 | 93%减少 |
-| API调用/页面切换 | 2-3 | 0-1 | 67%减少 |
-| 内存使用 | 更高 | 更低 | 控制台对象清理 |
-| UI响应性 | 1-30秒延迟 | <1秒 | 实时更新 |
-
-**技术结果**: 纯事件驱动架构，行业标准实时监控能力，优化性能，卓越用户体验。
-
-## Web API参考
-
-应用程序提供完整的REST API用于监控和管理:
-
-### 组管理API
-```bash
-GET /api/v1/groups                    # 获取所有组状态
-POST /api/v1/groups/{name}/activate   # 手动激活组
-POST /api/v1/groups/{name}/pause      # 暂停组
-POST /api/v1/groups/{name}/resume     # 恢复组
-```
-
-### 监控API
-```bash
-GET /api/v1/status                    # 系统状态
-GET /api/v1/endpoints                 # 端点状态
-GET /api/v1/connections               # 连接统计
-# 通过SSE实时更新
-GET /api/v1/stream?client_id={id}&events=status,endpoint,group
-```
-
-### 使用跟踪API
-```bash
-# 使用统计(带过滤)
-GET /api/v1/usage/stats?start_date=2025-01-01&model=claude-3-5-haiku
-# 详细请求日志
-GET /api/v1/usage/requests?limit=100&model=claude-sonnet-4&status=success
-# 导出使用数据
-GET /api/v1/usage/export?format=csv&start_date=2025-09-01
-GET /api/v1/usage/export?format=json&model=claude-3-5-haiku
-# 数据库健康统计
-GET /api/v1/usage/health
-```
-
-### 认证
-所有API请求需要Bearer token认证:
-=======
     priority: 1
     token: "sk-main-group-token"        
     
@@ -472,185 +164,12 @@
 ## API Quick Reference
 
 **Group Management**:
->>>>>>> 002018c3
 ```bash
 GET  /api/v1/groups                    # List all groups
 POST /api/v1/groups/{name}/activate    # Activate group
 POST /api/v1/groups/{name}/pause       # Pause group
 ```
 
-<<<<<<< HEAD
-## 开发架构
-
-### 文件结构
-```
-internal/
-├── web/                        # Web服务器和路由
-│   ├── basic_handlers.go       # 基础API处理器(233行)
-│   ├── sse_handlers.go         # SSE事件处理器(249行)
-│   ├── group_handlers.go       # 组管理(140行)
-│   ├── usage_handlers.go       # 使用跟踪API(183行)
-│   ├── templates.go            # HTML模板(1272行)
-│   └── static/js/              # 模块化JavaScript架构
-│       ├── utils.js            # 工具函数和格式化
-│       ├── sseManager.js       # SSE连接管理
-│       ├── requestsManager.js  # 请求跟踪功能
-│       ├── webInterface.js     # 核心Web界面类
-│       └── charts.js           # Chart.js集成
-├── endpoint/
-│   ├── manager.go              # 端点和组管理
-│   └── group_manager.go        # 高级组操作
-├── tracking/
-│   ├── tracker.go              # 主使用跟踪器异步操作
-│   ├── database.go             # 数据库操作和模式管理
-│   ├── queries.go              # 查询方法和数据检索
-│   └── schema.sql              # 数据库模式时区修复
-└── proxy/
-    ├── retry.go                # 可配置重试逻辑组切换
-    └── token_parser.go         # SSE令牌解析模型检测
-```
-
-### 代码架构重构 (2025-09-05)
-
-**主要Web处理器重构**: 单一`handlers.go`文件(2475行)成功重构为11个专门文件的模块化架构:
-
-**重构优势**:
-- **之前**: 单一2475行文件混合职责
-- **之后**: 11个专注文件总计~4105行清晰模块边界
-- **质量**: 100%功能保留改进代码组织
-- **性能**: 更好编译时间和减少认知负担
-
-### 重要实现说明
-
-1. **HTML模板**: Web界面HTML现在在专门的`templates.go`文件中，修改需要重新编译
-2. **静态资源**: CSS和JS文件从文件系统提供，可以在不重新编译的情况下修改
-3. **纯SSE架构**: 实时更新使用100%事件驱动SSE零周期轮询，由`sse_handlers.go`处理
-4. **前端运行时间计算**: 服务器发送启动时间戳一次，前端实时计算运行时间(1秒间隔)
-5. **智能SSE缓存**: 智能分页缓存策略在保持实时响应性的同时消除冗余API调用
-6. **组状态管理**: `group_handlers.go`中的线程安全组操作与适当的锁定机制
-7. **配置热重载**: 文件系统监控与防抖更新(500ms延迟)
-8. **使用跟踪**: `usage_handlers.go`中完全异步数据库操作与适当的时区处理(CST +08:00)
-9. **模块化架构**: Go后端和JavaScript前端都使用模块化设计以获得更好的可维护性和团队协作
-10. **性能优化**: 调试日志清理将浏览器控制台输出减少93%，显著提高性能
-
-### JavaScript模块架构
-
-**现代前端设计** (2025-09-10更新):
-Web界面使用为SSE事件驱动更新优化的模块化JavaScript架构:
-
-- **utils.js** (302行): 格式化函数，通知，DOM实用程序，响应时间格式化
-- **sseManager.js** (900+行): SSE连接，实时运行时间计算，事件处理，连接监控
-- **requestsManager.js** (512行): 请求跟踪，过滤，分页，导出
-- **webInterface.js** (494行): 核心类，智能缓存，标签管理，初始化
-
-**SSE优化优势**:
-- **实时性能**: 通过优化SSE事件处理实现亚秒级UI更新
-- **智能缓存**: 智能分页缓存策略减少67%API调用
-- **连接弹性**: 自动重连逻辑与运行时间暂停/恢复
-- **调试优化**: 控制台日志减少93%，获得更好的浏览器性能
-- **内存效率**: 减少对象创建和清理周期
-
-## 使用跟踪系统
-
-### 完整请求生命周期跟踪
-
-**请求跟踪界面** (2025-09-05更新):
-Web界面现在包括一个全面的请求跟踪页面，替换了简单的日志视图:
-
-**功能**:
-- **多维过滤**: 按日期范围，状态，模型，端点，组过滤
-- **实时更新**: 通过SSE集成进行实时请求监控  
-- **详细视图**: 完整的请求生命周期，包含时间，令牌和成本信息
-- **导出功能**: 带灵活过滤选项的CSV/JSON导出
-- **性能分析**: 统计摘要和趋势
-- **分页支持**: 高效浏览大型请求数据集
-
-### 数据库模式和时区处理
-
-系统使用带WAL模式的SQLite进行高性能使用跟踪。**所有时间戳字段使用本地时区(CST +08:00)**准确时间记录:
-
-```sql
-created_at DATETIME DEFAULT (datetime('now', 'localtime')),
-updated_at DATETIME DEFAULT (datetime('now', 'localtime'))
-```
-
-### 异步操作设计
-
-**完全非阻塞架构**:
-- **事件通道**: 缓冲通道(默认1000事件)非阻塞发送
-- **批处理**: 为高效数据库写入分组事件(默认100事件/批次)
-- **独立协程**: 单独的处理线程防止主请求阻塞
-- **优雅降级**: 缓冲区溢出时丢弃事件(带日志)而不是阻塞
-
-### 关键错误修复 (2025-09-09)
-
-**Token解析器架构改革**:
-- **问题**: `message_start`和`message_delta`事件都在处理token使用，导致双倍token计算和错误成本计算
-- **解决方案**: 清晰分离-`message_start`仅提取模型信息，`message_delta`处理完整token统计
-- **影响**: 准确的成本计算，不再有重复token计算，为非Claude端点提供适当的fallback
-
-### 数据收集点
-
-**请求生命周期跟踪**:
-```go
-// 1. 请求开始 (middleware/logging.go:76)
-usageTracker.RecordRequestStart(requestID, clientIP, userAgent)
-
-// 2. 状态更新 (proxy/retry.go:154,185,211)
-usageTracker.RecordRequestUpdate(requestID, endpoint, group, status, retryCount, httpStatus)
-
-// 3. Token完成 (proxy/token_parser.go:206)
-usageTracker.RecordRequestComplete(requestID, modelName, tokens, duration)
-```
-
-### 模型检测和Token解析
-
-**双SSE事件处理**:
-- **message_start**: 提取模型信息(例如，`claude-3-5-haiku-20241022`)
-- **message_delta**: 处理响应流中的token使用
-- **集成日志**: token使用日志中包含模型信息
-- **安全实现**: 模型提取不影响客户端响应
-
-### 成本计算
-
-**实时定价集成**:
-```yaml
-model_pricing:
-  "claude-sonnet-4-20250514":
-    input: 3.00          # 每100万token的美元
-    output: 15.00
-    cache_creation: 3.75 # 输入的1.25倍用于缓存创建
-    cache_read: 0.30     # 输入的0.1倍用于缓存读取
-```
-
-### 性能特征
-
-**验证操作指标** (2025-09-05):
-- **零阻塞**: 所有数据库操作异步
-- **准确时区**: 所有字段中的CST +08:00时间戳
-- **模型检测**: 带模型信息的SSE流100%成功率
-- **成本跟踪**: 包括缓存token成本的精确计算
-- **示例使用**: 5个请求，$0.044938总成本，1,148输入+97输出token
-
-### 数据导出功能
-
-**多格式导出支持**:
-```go
-// 带完整请求生命周期的CSV导出
-tracker.ExportToCSV(ctx, startTime, endTime, modelName, endpointName, groupName)
-
-// 用于程序访问的JSON导出
-tracker.ExportToJSON(ctx, startTime, endTime, modelName, endpointName, groupName)
-```
-
-### 故障排除
-
-**已解决的常见问题**:
-1. **时区问题**: 使用`datetime('now', 'localtime')`而不是`CURRENT_TIMESTAMP`
-2. **缺少模型名称**: 确保SSE流包含`message_start`事件
-3. **高成本**: 监控缓存token使用(cache_creation_tokens, cache_read_tokens)
-4. **性能影响**: 所有跟踪操作完全异步且非阻塞
-=======
 **Monitoring**:
 ```bash
 GET /api/v1/status                     # System status
@@ -736,5 +255,4 @@
 
 **2025-09-05**: Web handler refactoring and JavaScript modularization
 - Modular architecture with 11 specialized handler files
-- Modern JavaScript module system for better maintainability
->>>>>>> 002018c3
+- Modern JavaScript module system for better maintainability